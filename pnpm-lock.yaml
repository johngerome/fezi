lockfileVersion: '9.0'

settings:
  autoInstallPeers: true
  excludeLinksFromLockfile: false

importers:

  .:
    devDependencies:
      '@types/node':
        specifier: ^22.15.17
        version: 22.15.17
      husky:
        specifier: ^9.1.7
        version: 9.1.7
      lint-staged:
        specifier: ^16.0.0
        version: 16.0.0
      prettier:
        specifier: ^3.5.3
        version: 3.5.3
      turbo:
        specifier: ^1.10.16
        version: 1.13.4
      typescript:
        specifier: ^5.0.0
        version: 5.8.3

  examples/react-demo:
    dependencies:
      '@fezi/client':
        specifier: workspace:*
        version: link:../../packages/client
      '@fezi/tanstack-react':
        specifier: workspace:*
        version: link:../../packages/tanstack-react
      '@tanstack/react-query':
        specifier: ^5.75.7
        version: 5.75.7(react@18.3.1)
      react:
        specifier: ^18.2.0
        version: 18.3.1
      react-dom:
        specifier: ^18.2.0
        version: 18.3.1(react@18.3.1)
      zod:
        specifier: ^3.24.4
        version: 3.24.4
    devDependencies:
      '@types/react':
        specifier: ^18.2.48
        version: 18.3.21
      '@types/react-dom':
        specifier: ^18.2.18
        version: 18.3.7(@types/react@18.3.21)
      '@vitejs/plugin-react':
        specifier: ^4.2.1
        version: 4.4.1(vite@5.4.19(@types/node@22.15.17))
      typescript:
        specifier: ^5.3.3
        version: 5.8.3
      vite:
        specifier: ^5.0.10
        version: 5.4.19(@types/node@22.15.17)

  packages/client:
    dependencies:
      zod:
        specifier: '*'
        version: 3.24.4
    devDependencies:
      '@types/node':
        specifier: ^22.15.17
        version: 22.15.17
      '@vitest/coverage-v8':
        specifier: 3.1.3
        version: 3.1.3(vitest@3.1.3(@types/node@22.15.17)(jsdom@26.1.0))
      tsup:
        specifier: ^8.4.0
        version: 8.4.0(jiti@2.4.2)(postcss@8.5.3)(typescript@5.8.3)(yaml@2.7.1)
      typescript:
        specifier: ^5.0.0
        version: 5.8.3
      vitest:
        specifier: ^3.1.3
        version: 3.1.3(@types/node@22.15.17)(jsdom@26.1.0)

  packages/tanstack-react:
    dependencies:
      '@fezi/client':
        specifier: workspace:*
        version: link:../client
    devDependencies:
      '@tanstack/react-query':
        specifier: ^5.75.7
        version: 5.75.7(react@19.1.0)
      '@types/node':
        specifier: ^22.15.17
        version: 22.15.17
      '@vitejs/plugin-react':
        specifier: ^4.2.1
        version: 4.4.1(vite@5.4.19(@types/node@22.15.17))
      '@vitest/coverage-v8':
        specifier: 3.1.3
        version: 3.1.3(vitest@3.1.3(@types/node@22.15.17)(jsdom@26.1.0))
      jsdom:
        specifier: ^26.1.0
        version: 26.1.0
      tsup:
        specifier: ^8.4.0
        version: 8.4.0(jiti@2.4.2)(postcss@8.5.3)(typescript@5.8.3)(yaml@2.7.1)
      typescript:
        specifier: ^5.0.0
        version: 5.8.3
      vitest:
        specifier: ^3.1.3
        version: 3.1.3(@types/node@22.15.17)(jsdom@26.1.0)
      zod:
        specifier: ^3.24.4
        version: 3.24.4

packages:

  '@ampproject/remapping@2.3.0':
    resolution: {integrity: sha512-30iZtAPgz+LTIYoeivqYo853f02jBYSd5uGnGpkFV0M3xOt9aN73erkgYAmZU43x4VfqcnLxW9Kpg3R5LC4YYw==}
    engines: {node: '>=6.0.0'}

  '@asamuzakjp/css-color@3.1.7':
    resolution: {integrity: sha512-Ok5fYhtwdyJQmU1PpEv6Si7Y+A4cYb8yNM9oiIJC9TzXPMuN9fvdonKJqcnz9TbFqV6bQ8z0giRq0iaOpGZV2g==}

  '@babel/code-frame@7.27.1':
    resolution: {integrity: sha512-cjQ7ZlQ0Mv3b47hABuTevyTuYN4i+loJKGeV9flcCgIK37cCXRh+L1bd3iBHlynerhQ7BhCkn2BPbQUL+rGqFg==}
    engines: {node: '>=6.9.0'}

  '@babel/compat-data@7.27.2':
    resolution: {integrity: sha512-TUtMJYRPyUb/9aU8f3K0mjmjf6M9N5Woshn2CS6nqJSeJtTtQcpLUXjGt9vbF8ZGff0El99sWkLgzwW3VXnxZQ==}
    engines: {node: '>=6.9.0'}

  '@babel/core@7.27.1':
    resolution: {integrity: sha512-IaaGWsQqfsQWVLqMn9OB92MNN7zukfVA4s7KKAI0KfrrDsZ0yhi5uV4baBuLuN7n3vsZpwP8asPPcVwApxvjBQ==}
    engines: {node: '>=6.9.0'}

  '@babel/generator@7.27.1':
    resolution: {integrity: sha512-UnJfnIpc/+JO0/+KRVQNGU+y5taA5vCbwN8+azkX6beii/ZF+enZJSOKo11ZSzGJjlNfJHfQtmQT8H+9TXPG2w==}
    engines: {node: '>=6.9.0'}

  '@babel/helper-compilation-targets@7.27.2':
    resolution: {integrity: sha512-2+1thGUUWWjLTYTHZWK1n8Yga0ijBz1XAhUXcKy81rd5g6yh7hGqMp45v7cadSbEHc9G3OTv45SyneRN3ps4DQ==}
    engines: {node: '>=6.9.0'}

  '@babel/helper-module-imports@7.27.1':
    resolution: {integrity: sha512-0gSFWUPNXNopqtIPQvlD5WgXYI5GY2kP2cCvoT8kczjbfcfuIljTbcWrulD1CIPIX2gt1wghbDy08yE1p+/r3w==}
    engines: {node: '>=6.9.0'}

  '@babel/helper-module-transforms@7.27.1':
    resolution: {integrity: sha512-9yHn519/8KvTU5BjTVEEeIM3w9/2yXNKoD82JifINImhpKkARMJKPP59kLo+BafpdN5zgNeIcS4jsGDmd3l58g==}
    engines: {node: '>=6.9.0'}
    peerDependencies:
      '@babel/core': ^7.0.0

  '@babel/helper-plugin-utils@7.27.1':
    resolution: {integrity: sha512-1gn1Up5YXka3YYAHGKpbideQ5Yjf1tDa9qYcgysz+cNCXukyLl6DjPXhD3VRwSb8c0J9tA4b2+rHEZtc6R0tlw==}
    engines: {node: '>=6.9.0'}

  '@babel/helper-string-parser@7.27.1':
    resolution: {integrity: sha512-qMlSxKbpRlAridDExk92nSobyDdpPijUq2DW6oDnUqd0iOGxmQjyqhMIihI9+zv4LPyZdRje2cavWPbCbWm3eA==}
    engines: {node: '>=6.9.0'}

  '@babel/helper-validator-identifier@7.27.1':
    resolution: {integrity: sha512-D2hP9eA+Sqx1kBZgzxZh0y1trbuU+JoDkiEwqhQ36nodYqJwyEIhPSdMNd7lOm/4io72luTPWH20Yda0xOuUow==}
    engines: {node: '>=6.9.0'}

  '@babel/helper-validator-option@7.27.1':
    resolution: {integrity: sha512-YvjJow9FxbhFFKDSuFnVCe2WxXk1zWc22fFePVNEaWJEu8IrZVlda6N0uHwzZrUM1il7NC9Mlp4MaJYbYd9JSg==}
    engines: {node: '>=6.9.0'}

  '@babel/helpers@7.27.1':
    resolution: {integrity: sha512-FCvFTm0sWV8Fxhpp2McP5/W53GPllQ9QeQ7SiqGWjMf/LVG07lFa5+pgK05IRhVwtvafT22KF+ZSnM9I545CvQ==}
    engines: {node: '>=6.9.0'}

  '@babel/parser@7.27.2':
    resolution: {integrity: sha512-QYLs8299NA7WM/bZAdp+CviYYkVoYXlDW2rzliy3chxd1PQjej7JORuMJDJXJUb9g0TT+B99EwaVLKmX+sPXWw==}
    engines: {node: '>=6.0.0'}
    hasBin: true

  '@babel/plugin-transform-react-jsx-self@7.27.1':
    resolution: {integrity: sha512-6UzkCs+ejGdZ5mFFC/OCUrv028ab2fp1znZmCZjAOBKiBK2jXD1O+BPSfX8X2qjJ75fZBMSnQn3Rq2mrBJK2mw==}
    engines: {node: '>=6.9.0'}
    peerDependencies:
      '@babel/core': ^7.0.0-0

  '@babel/plugin-transform-react-jsx-source@7.27.1':
    resolution: {integrity: sha512-zbwoTsBruTeKB9hSq73ha66iFeJHuaFkUbwvqElnygoNbj/jHRsSeokowZFN3CZ64IvEqcmmkVe89OPXc7ldAw==}
    engines: {node: '>=6.9.0'}
    peerDependencies:
      '@babel/core': ^7.0.0-0

  '@babel/template@7.27.2':
    resolution: {integrity: sha512-LPDZ85aEJyYSd18/DkjNh4/y1ntkE5KwUHWTiqgRxruuZL2F1yuHligVHLvcHY2vMHXttKFpJn6LwfI7cw7ODw==}
    engines: {node: '>=6.9.0'}

  '@babel/traverse@7.27.1':
    resolution: {integrity: sha512-ZCYtZciz1IWJB4U61UPu4KEaqyfj+r5T1Q5mqPo+IBpcG9kHv30Z0aD8LXPgC1trYa6rK0orRyAhqUgk4MjmEg==}
    engines: {node: '>=6.9.0'}

  '@babel/types@7.27.1':
    resolution: {integrity: sha512-+EzkxvLNfiUeKMgy/3luqfsCWFRXLb7U6wNQTk60tovuckwB15B191tJWvpp4HjiQWdJkCxO3Wbvc6jlk3Xb2Q==}
    engines: {node: '>=6.9.0'}

  '@bcoe/v8-coverage@1.0.2':
    resolution: {integrity: sha512-6zABk/ECA/QYSCQ1NGiVwwbQerUCZ+TQbp64Q3AgmfNvurHH0j8TtXa1qbShXA6qqkpAj4V5W8pP6mLe1mcMqA==}
    engines: {node: '>=18'}

  '@csstools/color-helpers@5.0.2':
    resolution: {integrity: sha512-JqWH1vsgdGcw2RR6VliXXdA0/59LttzlU8UlRT/iUUsEeWfYq8I+K0yhihEUTTHLRm1EXvpsCx3083EU15ecsA==}
    engines: {node: '>=18'}

  '@csstools/css-calc@2.1.3':
    resolution: {integrity: sha512-XBG3talrhid44BY1x3MHzUx/aTG8+x/Zi57M4aTKK9RFB4aLlF3TTSzfzn8nWVHWL3FgAXAxmupmDd6VWww+pw==}
    engines: {node: '>=18'}
    peerDependencies:
      '@csstools/css-parser-algorithms': ^3.0.4
      '@csstools/css-tokenizer': ^3.0.3

  '@csstools/css-color-parser@3.0.9':
    resolution: {integrity: sha512-wILs5Zk7BU86UArYBJTPy/FMPPKVKHMj1ycCEyf3VUptol0JNRLFU/BZsJ4aiIHJEbSLiizzRrw8Pc1uAEDrXw==}
    engines: {node: '>=18'}
    peerDependencies:
      '@csstools/css-parser-algorithms': ^3.0.4
      '@csstools/css-tokenizer': ^3.0.3

  '@csstools/css-parser-algorithms@3.0.4':
    resolution: {integrity: sha512-Up7rBoV77rv29d3uKHUIVubz1BTcgyUK72IvCQAbfbMv584xHcGKCKbWh7i8hPrRJ7qU4Y8IO3IY9m+iTB7P3A==}
    engines: {node: '>=18'}
    peerDependencies:
      '@csstools/css-tokenizer': ^3.0.3

  '@csstools/css-tokenizer@3.0.3':
    resolution: {integrity: sha512-UJnjoFsmxfKUdNYdWgOB0mWUypuLvAfQPH1+pyvRJs6euowbFkFC6P13w1l8mJyi3vxYMxc9kld5jZEGRQs6bw==}
    engines: {node: '>=18'}

  '@esbuild/aix-ppc64@0.21.5':
    resolution: {integrity: sha512-1SDgH6ZSPTlggy1yI6+Dbkiz8xzpHJEVAlF/AM1tHPLsf5STom9rwtjE4hKAF20FfXXNTFqEYXyJNWh1GiZedQ==}
    engines: {node: '>=12'}
    cpu: [ppc64]
    os: [aix]

  '@esbuild/aix-ppc64@0.25.4':
    resolution: {integrity: sha512-1VCICWypeQKhVbE9oW/sJaAmjLxhVqacdkvPLEjwlttjfwENRSClS8EjBz0KzRyFSCPDIkuXW34Je/vk7zdB7Q==}
    engines: {node: '>=18'}
    cpu: [ppc64]
    os: [aix]

  '@esbuild/android-arm64@0.21.5':
    resolution: {integrity: sha512-c0uX9VAUBQ7dTDCjq+wdyGLowMdtR/GoC2U5IYk/7D1H1JYC0qseD7+11iMP2mRLN9RcCMRcjC4YMclCzGwS/A==}
    engines: {node: '>=12'}
    cpu: [arm64]
    os: [android]

  '@esbuild/android-arm64@0.25.4':
    resolution: {integrity: sha512-bBy69pgfhMGtCnwpC/x5QhfxAz/cBgQ9enbtwjf6V9lnPI/hMyT9iWpR1arm0l3kttTr4L0KSLpKmLp/ilKS9A==}
    engines: {node: '>=18'}
    cpu: [arm64]
    os: [android]

  '@esbuild/android-arm@0.21.5':
    resolution: {integrity: sha512-vCPvzSjpPHEi1siZdlvAlsPxXl7WbOVUBBAowWug4rJHb68Ox8KualB+1ocNvT5fjv6wpkX6o/iEpbDrf68zcg==}
    engines: {node: '>=12'}
    cpu: [arm]
    os: [android]

  '@esbuild/android-arm@0.25.4':
    resolution: {integrity: sha512-QNdQEps7DfFwE3hXiU4BZeOV68HHzYwGd0Nthhd3uCkkEKK7/R6MTgM0P7H7FAs5pU/DIWsviMmEGxEoxIZ+ZQ==}
    engines: {node: '>=18'}
    cpu: [arm]
    os: [android]

  '@esbuild/android-x64@0.21.5':
    resolution: {integrity: sha512-D7aPRUUNHRBwHxzxRvp856rjUHRFW1SdQATKXH2hqA0kAZb1hKmi02OpYRacl0TxIGz/ZmXWlbZgjwWYaCakTA==}
    engines: {node: '>=12'}
    cpu: [x64]
    os: [android]

  '@esbuild/android-x64@0.25.4':
    resolution: {integrity: sha512-TVhdVtQIFuVpIIR282btcGC2oGQoSfZfmBdTip2anCaVYcqWlZXGcdcKIUklfX2wj0JklNYgz39OBqh2cqXvcQ==}
    engines: {node: '>=18'}
    cpu: [x64]
    os: [android]

  '@esbuild/darwin-arm64@0.21.5':
    resolution: {integrity: sha512-DwqXqZyuk5AiWWf3UfLiRDJ5EDd49zg6O9wclZ7kUMv2WRFr4HKjXp/5t8JZ11QbQfUS6/cRCKGwYhtNAY88kQ==}
    engines: {node: '>=12'}
    cpu: [arm64]
    os: [darwin]

  '@esbuild/darwin-arm64@0.25.4':
    resolution: {integrity: sha512-Y1giCfM4nlHDWEfSckMzeWNdQS31BQGs9/rouw6Ub91tkK79aIMTH3q9xHvzH8d0wDru5Ci0kWB8b3up/nl16g==}
    engines: {node: '>=18'}
    cpu: [arm64]
    os: [darwin]

  '@esbuild/darwin-x64@0.21.5':
    resolution: {integrity: sha512-se/JjF8NlmKVG4kNIuyWMV/22ZaerB+qaSi5MdrXtd6R08kvs2qCN4C09miupktDitvh8jRFflwGFBQcxZRjbw==}
    engines: {node: '>=12'}
    cpu: [x64]
    os: [darwin]

  '@esbuild/darwin-x64@0.25.4':
    resolution: {integrity: sha512-CJsry8ZGM5VFVeyUYB3cdKpd/H69PYez4eJh1W/t38vzutdjEjtP7hB6eLKBoOdxcAlCtEYHzQ/PJ/oU9I4u0A==}
    engines: {node: '>=18'}
    cpu: [x64]
    os: [darwin]

  '@esbuild/freebsd-arm64@0.21.5':
    resolution: {integrity: sha512-5JcRxxRDUJLX8JXp/wcBCy3pENnCgBR9bN6JsY4OmhfUtIHe3ZW0mawA7+RDAcMLrMIZaf03NlQiX9DGyB8h4g==}
    engines: {node: '>=12'}
    cpu: [arm64]
    os: [freebsd]

  '@esbuild/freebsd-arm64@0.25.4':
    resolution: {integrity: sha512-yYq+39NlTRzU2XmoPW4l5Ifpl9fqSk0nAJYM/V/WUGPEFfek1epLHJIkTQM6bBs1swApjO5nWgvr843g6TjxuQ==}
    engines: {node: '>=18'}
    cpu: [arm64]
    os: [freebsd]

  '@esbuild/freebsd-x64@0.21.5':
    resolution: {integrity: sha512-J95kNBj1zkbMXtHVH29bBriQygMXqoVQOQYA+ISs0/2l3T9/kj42ow2mpqerRBxDJnmkUDCaQT/dfNXWX/ZZCQ==}
    engines: {node: '>=12'}
    cpu: [x64]
    os: [freebsd]

  '@esbuild/freebsd-x64@0.25.4':
    resolution: {integrity: sha512-0FgvOJ6UUMflsHSPLzdfDnnBBVoCDtBTVyn/MrWloUNvq/5SFmh13l3dvgRPkDihRxb77Y17MbqbCAa2strMQQ==}
    engines: {node: '>=18'}
    cpu: [x64]
    os: [freebsd]

  '@esbuild/linux-arm64@0.21.5':
    resolution: {integrity: sha512-ibKvmyYzKsBeX8d8I7MH/TMfWDXBF3db4qM6sy+7re0YXya+K1cem3on9XgdT2EQGMu4hQyZhan7TeQ8XkGp4Q==}
    engines: {node: '>=12'}
    cpu: [arm64]
    os: [linux]

  '@esbuild/linux-arm64@0.25.4':
    resolution: {integrity: sha512-+89UsQTfXdmjIvZS6nUnOOLoXnkUTB9hR5QAeLrQdzOSWZvNSAXAtcRDHWtqAUtAmv7ZM1WPOOeSxDzzzMogiQ==}
    engines: {node: '>=18'}
    cpu: [arm64]
    os: [linux]

  '@esbuild/linux-arm@0.21.5':
    resolution: {integrity: sha512-bPb5AHZtbeNGjCKVZ9UGqGwo8EUu4cLq68E95A53KlxAPRmUyYv2D6F0uUI65XisGOL1hBP5mTronbgo+0bFcA==}
    engines: {node: '>=12'}
    cpu: [arm]
    os: [linux]

  '@esbuild/linux-arm@0.25.4':
    resolution: {integrity: sha512-kro4c0P85GMfFYqW4TWOpvmF8rFShbWGnrLqlzp4X1TNWjRY3JMYUfDCtOxPKOIY8B0WC8HN51hGP4I4hz4AaQ==}
    engines: {node: '>=18'}
    cpu: [arm]
    os: [linux]

  '@esbuild/linux-ia32@0.21.5':
    resolution: {integrity: sha512-YvjXDqLRqPDl2dvRODYmmhz4rPeVKYvppfGYKSNGdyZkA01046pLWyRKKI3ax8fbJoK5QbxblURkwK/MWY18Tg==}
    engines: {node: '>=12'}
    cpu: [ia32]
    os: [linux]

  '@esbuild/linux-ia32@0.25.4':
    resolution: {integrity: sha512-yTEjoapy8UP3rv8dB0ip3AfMpRbyhSN3+hY8mo/i4QXFeDxmiYbEKp3ZRjBKcOP862Ua4b1PDfwlvbuwY7hIGQ==}
    engines: {node: '>=18'}
    cpu: [ia32]
    os: [linux]

  '@esbuild/linux-loong64@0.21.5':
    resolution: {integrity: sha512-uHf1BmMG8qEvzdrzAqg2SIG/02+4/DHB6a9Kbya0XDvwDEKCoC8ZRWI5JJvNdUjtciBGFQ5PuBlpEOXQj+JQSg==}
    engines: {node: '>=12'}
    cpu: [loong64]
    os: [linux]

  '@esbuild/linux-loong64@0.25.4':
    resolution: {integrity: sha512-NeqqYkrcGzFwi6CGRGNMOjWGGSYOpqwCjS9fvaUlX5s3zwOtn1qwg1s2iE2svBe4Q/YOG1q6875lcAoQK/F4VA==}
    engines: {node: '>=18'}
    cpu: [loong64]
    os: [linux]

  '@esbuild/linux-mips64el@0.21.5':
    resolution: {integrity: sha512-IajOmO+KJK23bj52dFSNCMsz1QP1DqM6cwLUv3W1QwyxkyIWecfafnI555fvSGqEKwjMXVLokcV5ygHW5b3Jbg==}
    engines: {node: '>=12'}
    cpu: [mips64el]
    os: [linux]

  '@esbuild/linux-mips64el@0.25.4':
    resolution: {integrity: sha512-IcvTlF9dtLrfL/M8WgNI/qJYBENP3ekgsHbYUIzEzq5XJzzVEV/fXY9WFPfEEXmu3ck2qJP8LG/p3Q8f7Zc2Xg==}
    engines: {node: '>=18'}
    cpu: [mips64el]
    os: [linux]

  '@esbuild/linux-ppc64@0.21.5':
    resolution: {integrity: sha512-1hHV/Z4OEfMwpLO8rp7CvlhBDnjsC3CttJXIhBi+5Aj5r+MBvy4egg7wCbe//hSsT+RvDAG7s81tAvpL2XAE4w==}
    engines: {node: '>=12'}
    cpu: [ppc64]
    os: [linux]

  '@esbuild/linux-ppc64@0.25.4':
    resolution: {integrity: sha512-HOy0aLTJTVtoTeGZh4HSXaO6M95qu4k5lJcH4gxv56iaycfz1S8GO/5Jh6X4Y1YiI0h7cRyLi+HixMR+88swag==}
    engines: {node: '>=18'}
    cpu: [ppc64]
    os: [linux]

  '@esbuild/linux-riscv64@0.21.5':
    resolution: {integrity: sha512-2HdXDMd9GMgTGrPWnJzP2ALSokE/0O5HhTUvWIbD3YdjME8JwvSCnNGBnTThKGEB91OZhzrJ4qIIxk/SBmyDDA==}
    engines: {node: '>=12'}
    cpu: [riscv64]
    os: [linux]

  '@esbuild/linux-riscv64@0.25.4':
    resolution: {integrity: sha512-i8JUDAufpz9jOzo4yIShCTcXzS07vEgWzyX3NH2G7LEFVgrLEhjwL3ajFE4fZI3I4ZgiM7JH3GQ7ReObROvSUA==}
    engines: {node: '>=18'}
    cpu: [riscv64]
    os: [linux]

  '@esbuild/linux-s390x@0.21.5':
    resolution: {integrity: sha512-zus5sxzqBJD3eXxwvjN1yQkRepANgxE9lgOW2qLnmr8ikMTphkjgXu1HR01K4FJg8h1kEEDAqDcZQtbrRnB41A==}
    engines: {node: '>=12'}
    cpu: [s390x]
    os: [linux]

  '@esbuild/linux-s390x@0.25.4':
    resolution: {integrity: sha512-jFnu+6UbLlzIjPQpWCNh5QtrcNfMLjgIavnwPQAfoGx4q17ocOU9MsQ2QVvFxwQoWpZT8DvTLooTvmOQXkO51g==}
    engines: {node: '>=18'}
    cpu: [s390x]
    os: [linux]

  '@esbuild/linux-x64@0.21.5':
    resolution: {integrity: sha512-1rYdTpyv03iycF1+BhzrzQJCdOuAOtaqHTWJZCWvijKD2N5Xu0TtVC8/+1faWqcP9iBCWOmjmhoH94dH82BxPQ==}
    engines: {node: '>=12'}
    cpu: [x64]
    os: [linux]

  '@esbuild/linux-x64@0.25.4':
    resolution: {integrity: sha512-6e0cvXwzOnVWJHq+mskP8DNSrKBr1bULBvnFLpc1KY+d+irZSgZ02TGse5FsafKS5jg2e4pbvK6TPXaF/A6+CA==}
    engines: {node: '>=18'}
    cpu: [x64]
    os: [linux]

  '@esbuild/netbsd-arm64@0.25.4':
    resolution: {integrity: sha512-vUnkBYxZW4hL/ie91hSqaSNjulOnYXE1VSLusnvHg2u3jewJBz3YzB9+oCw8DABeVqZGg94t9tyZFoHma8gWZQ==}
    engines: {node: '>=18'}
    cpu: [arm64]
    os: [netbsd]

  '@esbuild/netbsd-x64@0.21.5':
    resolution: {integrity: sha512-Woi2MXzXjMULccIwMnLciyZH4nCIMpWQAs049KEeMvOcNADVxo0UBIQPfSmxB3CWKedngg7sWZdLvLczpe0tLg==}
    engines: {node: '>=12'}
    cpu: [x64]
    os: [netbsd]

  '@esbuild/netbsd-x64@0.25.4':
    resolution: {integrity: sha512-XAg8pIQn5CzhOB8odIcAm42QsOfa98SBeKUdo4xa8OvX8LbMZqEtgeWE9P/Wxt7MlG2QqvjGths+nq48TrUiKw==}
    engines: {node: '>=18'}
    cpu: [x64]
    os: [netbsd]

  '@esbuild/openbsd-arm64@0.25.4':
    resolution: {integrity: sha512-Ct2WcFEANlFDtp1nVAXSNBPDxyU+j7+tId//iHXU2f/lN5AmO4zLyhDcpR5Cz1r08mVxzt3Jpyt4PmXQ1O6+7A==}
    engines: {node: '>=18'}
    cpu: [arm64]
    os: [openbsd]

  '@esbuild/openbsd-x64@0.21.5':
    resolution: {integrity: sha512-HLNNw99xsvx12lFBUwoT8EVCsSvRNDVxNpjZ7bPn947b8gJPzeHWyNVhFsaerc0n3TsbOINvRP2byTZ5LKezow==}
    engines: {node: '>=12'}
    cpu: [x64]
    os: [openbsd]

  '@esbuild/openbsd-x64@0.25.4':
    resolution: {integrity: sha512-xAGGhyOQ9Otm1Xu8NT1ifGLnA6M3sJxZ6ixylb+vIUVzvvd6GOALpwQrYrtlPouMqd/vSbgehz6HaVk4+7Afhw==}
    engines: {node: '>=18'}
    cpu: [x64]
    os: [openbsd]

  '@esbuild/sunos-x64@0.21.5':
    resolution: {integrity: sha512-6+gjmFpfy0BHU5Tpptkuh8+uw3mnrvgs+dSPQXQOv3ekbordwnzTVEb4qnIvQcYXq6gzkyTnoZ9dZG+D4garKg==}
    engines: {node: '>=12'}
    cpu: [x64]
    os: [sunos]

  '@esbuild/sunos-x64@0.25.4':
    resolution: {integrity: sha512-Mw+tzy4pp6wZEK0+Lwr76pWLjrtjmJyUB23tHKqEDP74R3q95luY/bXqXZeYl4NYlvwOqoRKlInQialgCKy67Q==}
    engines: {node: '>=18'}
    cpu: [x64]
    os: [sunos]

  '@esbuild/win32-arm64@0.21.5':
    resolution: {integrity: sha512-Z0gOTd75VvXqyq7nsl93zwahcTROgqvuAcYDUr+vOv8uHhNSKROyU961kgtCD1e95IqPKSQKH7tBTslnS3tA8A==}
    engines: {node: '>=12'}
    cpu: [arm64]
    os: [win32]

  '@esbuild/win32-arm64@0.25.4':
    resolution: {integrity: sha512-AVUP428VQTSddguz9dO9ngb+E5aScyg7nOeJDrF1HPYu555gmza3bDGMPhmVXL8svDSoqPCsCPjb265yG/kLKQ==}
    engines: {node: '>=18'}
    cpu: [arm64]
    os: [win32]

  '@esbuild/win32-ia32@0.21.5':
    resolution: {integrity: sha512-SWXFF1CL2RVNMaVs+BBClwtfZSvDgtL//G/smwAc5oVK/UPu2Gu9tIaRgFmYFFKrmg3SyAjSrElf0TiJ1v8fYA==}
    engines: {node: '>=12'}
    cpu: [ia32]
    os: [win32]

  '@esbuild/win32-ia32@0.25.4':
    resolution: {integrity: sha512-i1sW+1i+oWvQzSgfRcxxG2k4I9n3O9NRqy8U+uugaT2Dy7kLO9Y7wI72haOahxceMX8hZAzgGou1FhndRldxRg==}
    engines: {node: '>=18'}
    cpu: [ia32]
    os: [win32]

  '@esbuild/win32-x64@0.21.5':
    resolution: {integrity: sha512-tQd/1efJuzPC6rCFwEvLtci/xNFcTZknmXs98FYDfGE4wP9ClFV98nyKrzJKVPMhdDnjzLhdUyMX4PsQAPjwIw==}
    engines: {node: '>=12'}
    cpu: [x64]
    os: [win32]

  '@esbuild/win32-x64@0.25.4':
    resolution: {integrity: sha512-nOT2vZNw6hJ+z43oP1SPea/G/6AbN6X+bGNhNuq8NtRHy4wsMhw765IKLNmnjek7GvjWBYQ8Q5VBoYTFg9y1UQ==}
    engines: {node: '>=18'}
    cpu: [x64]
    os: [win32]

  '@isaacs/cliui@8.0.2':
    resolution: {integrity: sha512-O8jcjabXaleOG9DQ0+ARXWZBTfnP4WNAqzuiJK7ll44AmxGKv/J2M4TPjxjY3znBCfvBXFzucm1twdyFybFqEA==}
    engines: {node: '>=12'}

  '@istanbuljs/schema@0.1.3':
    resolution: {integrity: sha512-ZXRY4jNvVgSVQ8DL3LTcakaAtXwTVUxE81hslsyD2AtoXW/wVob10HkOJ1X/pAlcI7D+2YoZKg5do8G/w6RYgA==}
    engines: {node: '>=8'}

  '@jridgewell/gen-mapping@0.3.8':
    resolution: {integrity: sha512-imAbBGkb+ebQyxKgzv5Hu2nmROxoDOXHh80evxdoXNOrvAnVx7zimzc1Oo5h9RlfV4vPXaE2iM5pOFbvOCClWA==}
    engines: {node: '>=6.0.0'}

  '@jridgewell/resolve-uri@3.1.2':
    resolution: {integrity: sha512-bRISgCIjP20/tbWSPWMEi54QVPRZExkuD9lJL+UIxUKtwVJA8wW1Trb1jMs1RFXo1CBTNZ/5hpC9QvmKWdopKw==}
    engines: {node: '>=6.0.0'}

  '@jridgewell/set-array@1.2.1':
    resolution: {integrity: sha512-R8gLRTZeyp03ymzP/6Lil/28tGeGEzhx1q2k703KGWRAI1VdvPIXdG70VJc2pAMw3NA6JKL5hhFu1sJX0Mnn/A==}
    engines: {node: '>=6.0.0'}

  '@jridgewell/sourcemap-codec@1.5.0':
    resolution: {integrity: sha512-gv3ZRaISU3fjPAgNsriBRqGWQL6quFx04YMPW/zD8XMLsU32mhCCbfbO6KZFLjvYpCZ8zyDEgqsgf+PwPaM7GQ==}

  '@jridgewell/trace-mapping@0.3.25':
    resolution: {integrity: sha512-vNk6aEwybGtawWmy/PzwnGDOjCkLWSD2wqvjGGAgOAwCGWySYXfYoxt00IJkTF+8Lb57DwOb3Aa0o9CApepiYQ==}

  '@pkgjs/parseargs@0.11.0':
    resolution: {integrity: sha512-+1VkjdD0QBLPodGrJUeqarH8VAIvQODIbwh9XpP5Syisf7YoQgsJKPNFoqqLQlu+VQ/tVSshMR6loPMn8U+dPg==}
    engines: {node: '>=14'}

  '@rollup/rollup-android-arm-eabi@4.40.2':
    resolution: {integrity: sha512-JkdNEq+DFxZfUwxvB58tHMHBHVgX23ew41g1OQinthJ+ryhdRk67O31S7sYw8u2lTjHUPFxwar07BBt1KHp/hg==}
    cpu: [arm]
    os: [android]

  '@rollup/rollup-android-arm64@4.40.2':
    resolution: {integrity: sha512-13unNoZ8NzUmnndhPTkWPWbX3vtHodYmy+I9kuLxN+F+l+x3LdVF7UCu8TWVMt1POHLh6oDHhnOA04n8oJZhBw==}
    cpu: [arm64]
    os: [android]

  '@rollup/rollup-darwin-arm64@4.40.2':
    resolution: {integrity: sha512-Gzf1Hn2Aoe8VZzevHostPX23U7N5+4D36WJNHK88NZHCJr7aVMG4fadqkIf72eqVPGjGc0HJHNuUaUcxiR+N/w==}
    cpu: [arm64]
    os: [darwin]

  '@rollup/rollup-darwin-x64@4.40.2':
    resolution: {integrity: sha512-47N4hxa01a4x6XnJoskMKTS8XZ0CZMd8YTbINbi+w03A2w4j1RTlnGHOz/P0+Bg1LaVL6ufZyNprSg+fW5nYQQ==}
    cpu: [x64]
    os: [darwin]

  '@rollup/rollup-freebsd-arm64@4.40.2':
    resolution: {integrity: sha512-8t6aL4MD+rXSHHZUR1z19+9OFJ2rl1wGKvckN47XFRVO+QL/dUSpKA2SLRo4vMg7ELA8pzGpC+W9OEd1Z/ZqoQ==}
    cpu: [arm64]
    os: [freebsd]

  '@rollup/rollup-freebsd-x64@4.40.2':
    resolution: {integrity: sha512-C+AyHBzfpsOEYRFjztcYUFsH4S7UsE9cDtHCtma5BK8+ydOZYgMmWg1d/4KBytQspJCld8ZIujFMAdKG1xyr4Q==}
    cpu: [x64]
    os: [freebsd]

  '@rollup/rollup-linux-arm-gnueabihf@4.40.2':
    resolution: {integrity: sha512-de6TFZYIvJwRNjmW3+gaXiZ2DaWL5D5yGmSYzkdzjBDS3W+B9JQ48oZEsmMvemqjtAFzE16DIBLqd6IQQRuG9Q==}
    cpu: [arm]
    os: [linux]

  '@rollup/rollup-linux-arm-musleabihf@4.40.2':
    resolution: {integrity: sha512-urjaEZubdIkacKc930hUDOfQPysezKla/O9qV+O89enqsqUmQm8Xj8O/vh0gHg4LYfv7Y7UsE3QjzLQzDYN1qg==}
    cpu: [arm]
    os: [linux]

  '@rollup/rollup-linux-arm64-gnu@4.40.2':
    resolution: {integrity: sha512-KlE8IC0HFOC33taNt1zR8qNlBYHj31qGT1UqWqtvR/+NuCVhfufAq9fxO8BMFC22Wu0rxOwGVWxtCMvZVLmhQg==}
    cpu: [arm64]
    os: [linux]

  '@rollup/rollup-linux-arm64-musl@4.40.2':
    resolution: {integrity: sha512-j8CgxvfM0kbnhu4XgjnCWJQyyBOeBI1Zq91Z850aUddUmPeQvuAy6OiMdPS46gNFgy8gN1xkYyLgwLYZG3rBOg==}
    cpu: [arm64]
    os: [linux]

  '@rollup/rollup-linux-loongarch64-gnu@4.40.2':
    resolution: {integrity: sha512-Ybc/1qUampKuRF4tQXc7G7QY9YRyeVSykfK36Y5Qc5dmrIxwFhrOzqaVTNoZygqZ1ZieSWTibfFhQ5qK8jpWxw==}
    cpu: [loong64]
    os: [linux]

  '@rollup/rollup-linux-powerpc64le-gnu@4.40.2':
    resolution: {integrity: sha512-3FCIrnrt03CCsZqSYAOW/k9n625pjpuMzVfeI+ZBUSDT3MVIFDSPfSUgIl9FqUftxcUXInvFah79hE1c9abD+Q==}
    cpu: [ppc64]
    os: [linux]

  '@rollup/rollup-linux-riscv64-gnu@4.40.2':
    resolution: {integrity: sha512-QNU7BFHEvHMp2ESSY3SozIkBPaPBDTsfVNGx3Xhv+TdvWXFGOSH2NJvhD1zKAT6AyuuErJgbdvaJhYVhVqrWTg==}
    cpu: [riscv64]
    os: [linux]

  '@rollup/rollup-linux-riscv64-musl@4.40.2':
    resolution: {integrity: sha512-5W6vNYkhgfh7URiXTO1E9a0cy4fSgfE4+Hl5agb/U1sa0kjOLMLC1wObxwKxecE17j0URxuTrYZZME4/VH57Hg==}
    cpu: [riscv64]
    os: [linux]

  '@rollup/rollup-linux-s390x-gnu@4.40.2':
    resolution: {integrity: sha512-B7LKIz+0+p348JoAL4X/YxGx9zOx3sR+o6Hj15Y3aaApNfAshK8+mWZEf759DXfRLeL2vg5LYJBB7DdcleYCoQ==}
    cpu: [s390x]
    os: [linux]

  '@rollup/rollup-linux-x64-gnu@4.40.2':
    resolution: {integrity: sha512-lG7Xa+BmBNwpjmVUbmyKxdQJ3Q6whHjMjzQplOs5Z+Gj7mxPtWakGHqzMqNER68G67kmCX9qX57aRsW5V0VOng==}
    cpu: [x64]
    os: [linux]

  '@rollup/rollup-linux-x64-musl@4.40.2':
    resolution: {integrity: sha512-tD46wKHd+KJvsmije4bUskNuvWKFcTOIM9tZ/RrmIvcXnbi0YK/cKS9FzFtAm7Oxi2EhV5N2OpfFB348vSQRXA==}
    cpu: [x64]
    os: [linux]

  '@rollup/rollup-win32-arm64-msvc@4.40.2':
    resolution: {integrity: sha512-Bjv/HG8RRWLNkXwQQemdsWw4Mg+IJ29LK+bJPW2SCzPKOUaMmPEppQlu/Fqk1d7+DX3V7JbFdbkh/NMmurT6Pg==}
    cpu: [arm64]
    os: [win32]

  '@rollup/rollup-win32-ia32-msvc@4.40.2':
    resolution: {integrity: sha512-dt1llVSGEsGKvzeIO76HToiYPNPYPkmjhMHhP00T9S4rDern8P2ZWvWAQUEJ+R1UdMWJ/42i/QqJ2WV765GZcA==}
    cpu: [ia32]
    os: [win32]

  '@rollup/rollup-win32-x64-msvc@4.40.2':
    resolution: {integrity: sha512-bwspbWB04XJpeElvsp+DCylKfF4trJDa2Y9Go8O6A7YLX2LIKGcNK/CYImJN6ZP4DcuOHB4Utl3iCbnR62DudA==}
    cpu: [x64]
    os: [win32]

  '@tanstack/query-core@5.75.7':
    resolution: {integrity: sha512-4BHu0qnxUHOSnTn3ow9fIoBKTelh0GY08yn1IO9cxjBTsGvnxz1ut42CHZqUE3Vl/8FAjcHsj8RNJMoXvjgHEA==}

  '@tanstack/react-query@5.75.7':
    resolution: {integrity: sha512-JYcH1g5pNjKXNQcvvnCU/PueaYg05uKBDHlWIyApspv7r5C0BM12n6ysa2QF2T+1tlPnNXOob8vr8o96Nx0GxQ==}
    peerDependencies:
      react: ^18 || ^19

  '@types/babel__core@7.20.5':
    resolution: {integrity: sha512-qoQprZvz5wQFJwMDqeseRXWv3rqMvhgpbXFfVyWhbx9X47POIA6i/+dXefEmZKoAgOaTdaIgNSMqMIU61yRyzA==}

  '@types/babel__generator@7.27.0':
    resolution: {integrity: sha512-ufFd2Xi92OAVPYsy+P4n7/U7e68fex0+Ee8gSG9KX7eo084CWiQ4sdxktvdl0bOPupXtVJPY19zk6EwWqUQ8lg==}

  '@types/babel__template@7.4.4':
    resolution: {integrity: sha512-h/NUaSyG5EyxBIp8YRxo4RMe2/qQgvyowRwVMzhYhBCONbW8PUsg4lkFMrhgZhUe5z3L3MiLDuvyJ/CaPa2A8A==}

  '@types/babel__traverse@7.20.7':
    resolution: {integrity: sha512-dkO5fhS7+/oos4ciWxyEyjWe48zmG6wbCheo/G2ZnHx4fs3EU6YC6UM8rk56gAjNJ9P3MTH2jo5jb92/K6wbng==}

  '@types/estree@1.0.7':
    resolution: {integrity: sha512-w28IoSUCJpidD/TGviZwwMJckNESJZXFu7NBZ5YJ4mEUnNraUn9Pm8HSZm/jDF1pDWYKspWE7oVphigUPRakIQ==}

  '@types/node@22.15.17':
    resolution: {integrity: sha512-wIX2aSZL5FE+MR0JlvF87BNVrtFWf6AE6rxSE9X7OwnVvoyCQjpzSRJ+M87se/4QCkCiebQAqrJ0y6fwIyi7nw==}

  '@types/prop-types@15.7.14':
    resolution: {integrity: sha512-gNMvNH49DJ7OJYv+KAKn0Xp45p8PLl6zo2YnvDIbTd4J6MER2BmWN49TG7n9LvkyihINxeKW8+3bfS2yDC9dzQ==}

  '@types/react-dom@18.3.7':
    resolution: {integrity: sha512-MEe3UeoENYVFXzoXEWsvcpg6ZvlrFNlOQ7EOsvhI3CfAXwzPfO8Qwuxd40nepsYKqyyVQnTdEfv68q91yLcKrQ==}
    peerDependencies:
      '@types/react': ^18.0.0

  '@types/react@18.3.21':
    resolution: {integrity: sha512-gXLBtmlcRJeT09/sI4PxVwyrku6SaNUj/6cMubjE6T6XdY1fDmBL7r0nX0jbSZPU/Xr0KuwLLZh6aOYY5d91Xw==}

  '@vitejs/plugin-react@4.4.1':
    resolution: {integrity: sha512-IpEm5ZmeXAP/osiBXVVP5KjFMzbWOonMs0NaQQl+xYnUAcq4oHUBsF2+p4MgKWG4YMmFYJU8A6sxRPuowllm6w==}
    engines: {node: ^14.18.0 || >=16.0.0}
    peerDependencies:
      vite: ^4.2.0 || ^5.0.0 || ^6.0.0

  '@vitest/coverage-v8@3.1.3':
    resolution: {integrity: sha512-cj76U5gXCl3g88KSnf80kof6+6w+K4BjOflCl7t6yRJPDuCrHtVu0SgNYOUARJOL5TI8RScDbm5x4s1/P9bvpw==}
    peerDependencies:
      '@vitest/browser': 3.1.3
      vitest: 3.1.3
    peerDependenciesMeta:
      '@vitest/browser':
        optional: true

  '@vitest/expect@3.1.3':
    resolution: {integrity: sha512-7FTQQuuLKmN1Ig/h+h/GO+44Q1IlglPlR2es4ab7Yvfx+Uk5xsv+Ykk+MEt/M2Yn/xGmzaLKxGw2lgy2bwuYqg==}

  '@vitest/mocker@3.1.3':
    resolution: {integrity: sha512-PJbLjonJK82uCWHjzgBJZuR7zmAOrSvKk1QBxrennDIgtH4uK0TB1PvYmc0XBCigxxtiAVPfWtAdy4lpz8SQGQ==}
    peerDependencies:
      msw: ^2.4.9
      vite: ^5.0.0 || ^6.0.0
    peerDependenciesMeta:
      msw:
        optional: true
      vite:
        optional: true

  '@vitest/pretty-format@3.1.3':
    resolution: {integrity: sha512-i6FDiBeJUGLDKADw2Gb01UtUNb12yyXAqC/mmRWuYl+m/U9GS7s8us5ONmGkGpUUo7/iAYzI2ePVfOZTYvUifA==}

  '@vitest/runner@3.1.3':
    resolution: {integrity: sha512-Tae+ogtlNfFei5DggOsSUvkIaSuVywujMj6HzR97AHK6XK8i3BuVyIifWAm/sE3a15lF5RH9yQIrbXYuo0IFyA==}

  '@vitest/snapshot@3.1.3':
    resolution: {integrity: sha512-XVa5OPNTYUsyqG9skuUkFzAeFnEzDp8hQu7kZ0N25B1+6KjGm4hWLtURyBbsIAOekfWQ7Wuz/N/XXzgYO3deWQ==}

  '@vitest/spy@3.1.3':
    resolution: {integrity: sha512-x6w+ctOEmEXdWaa6TO4ilb7l9DxPR5bwEb6hILKuxfU1NqWT2mpJD9NJN7t3OTfxmVlOMrvtoFJGdgyzZ605lQ==}

  '@vitest/utils@3.1.3':
    resolution: {integrity: sha512-2Ltrpht4OmHO9+c/nmHtF09HWiyWdworqnHIwjfvDyWjuwKbdkcS9AnhsDn+8E2RM4x++foD1/tNuLPVvWG1Rg==}

  agent-base@7.1.3:
    resolution: {integrity: sha512-jRR5wdylq8CkOe6hei19GGZnxM6rBGwFl3Bg0YItGDimvjGtAvdZk4Pu6Cl4u4Igsws4a1fd1Vq3ezrhn4KmFw==}
    engines: {node: '>= 14'}

<<<<<<< HEAD
=======
  ansi-colors@4.1.3:
    resolution: {integrity: sha512-/6w/C21Pm1A7aZitlI5Ni/2J6FFQN8i1Cvz3kHABAAbw93v/NlvKdVOqz7CCWz/3iv/JplRSEEZ83XION15ovw==}
    engines: {node: '>=6'}

  ansi-escapes@7.0.0:
    resolution: {integrity: sha512-GdYO7a61mR0fOlAsvC9/rIHf7L96sBc6dEWzeOu+KAea5bZyQRPIpojrVoI4AXGJS/ycu/fBTdLrUkA4ODrvjw==}
    engines: {node: '>=18'}

>>>>>>> 3e007201
  ansi-regex@5.0.1:
    resolution: {integrity: sha512-quJQXlTSUGL2LH9SUXo8VwsY4soanhgo6LNSm84E1LBcE8s3O0wpdiRzyR9z/ZZJMlMWv37qOOb9pdJlMUEKFQ==}
    engines: {node: '>=8'}

  ansi-regex@6.1.0:
    resolution: {integrity: sha512-7HSX4QQb4CspciLpVFwyRe79O3xsIZDDLER21kERQ71oaPodF8jL725AgJMFAYbooIqolJoRLuM81SpeUkpkvA==}
    engines: {node: '>=12'}

  ansi-styles@4.3.0:
    resolution: {integrity: sha512-zbB9rCJAT1rbjiVDb2hqKFHNYLxgtk8NURxZ3IZwD3F6NtxbXZQCnnSi1Lkx+IDohdPlFp222wVALIheZJQSEg==}
    engines: {node: '>=8'}

  ansi-styles@6.2.1:
    resolution: {integrity: sha512-bN798gFfQX+viw3R7yrGWRqnrN2oRkEkUjjl4JNn4E8GxxbjtG3FbrEIIY3l8/hrwUwIeCZvi4QuOTP4MErVug==}
    engines: {node: '>=12'}

  any-promise@1.3.0:
    resolution: {integrity: sha512-7UvmKalWRt1wgjL1RrGxoSJW/0QZFIegpeGvZG9kjp8vrRu55XTHbwnqq2GpXm9uLbcuhxm3IqX9OB4MZR1b2A==}

  assertion-error@2.0.1:
    resolution: {integrity: sha512-Izi8RQcffqCeNVgFigKli1ssklIbpHnCYc6AknXGYoB6grJqyeby7jv12JUQgmTAnIDnbck1uxksT4dzN3PWBA==}
    engines: {node: '>=12'}

  balanced-match@1.0.2:
    resolution: {integrity: sha512-3oSeUO0TMV67hN1AmbXsK4yaqU7tjiHlbxRDZOpH0KW9+CeX4bRAaX0Anxt0tx2MrpRpWwQaPwIlISEJhYU5Pw==}

  brace-expansion@2.0.1:
    resolution: {integrity: sha512-XnAIvQ8eM+kC6aULx6wuQiwVsnzsi9d3WxzV3FpWTGA19F621kwdbsAcFKXgKUHZWsy+mY6iL1sHTxWEFCytDA==}

  browserslist@4.24.5:
    resolution: {integrity: sha512-FDToo4Wo82hIdgc1CQ+NQD0hEhmpPjrZ3hiUgwgOG6IuTdlpr8jdjyG24P6cNP1yJpTLzS5OcGgSw0xmDU1/Tw==}
    engines: {node: ^6 || ^7 || ^8 || ^9 || ^10 || ^11 || ^12 || >=13.7}
    hasBin: true

  bundle-require@5.1.0:
    resolution: {integrity: sha512-3WrrOuZiyaaZPWiEt4G3+IffISVC9HYlWueJEBWED4ZH4aIAC2PnkdnuRrR94M+w6yGWn4AglWtJtBI8YqvgoA==}
    engines: {node: ^12.20.0 || ^14.13.1 || >=16.0.0}
    peerDependencies:
      esbuild: '>=0.18'

  cac@6.7.14:
    resolution: {integrity: sha512-b6Ilus+c3RrdDk+JhLKUAQfzzgLEPy6wcXqS7f/xe1EETvsDP6GORG7SFuOs6cID5YkqchW/LXZbX5bc8j7ZcQ==}
    engines: {node: '>=8'}

  caniuse-lite@1.0.30001717:
    resolution: {integrity: sha512-auPpttCq6BDEG8ZAuHJIplGw6GODhjw+/11e7IjpnYCxZcW/ONgPs0KVBJ0d1bY3e2+7PRe5RCLyP+PfwVgkYw==}

  chai@5.2.0:
    resolution: {integrity: sha512-mCuXncKXk5iCLhfhwTc0izo0gtEmpz5CtG2y8GiOINBlMVS6v8TMRc5TaLWKS6692m9+dVVfzgeVxR5UxWHTYw==}
    engines: {node: '>=12'}

<<<<<<< HEAD
=======
  chalk@5.4.1:
    resolution: {integrity: sha512-zgVZuo2WcZgfUEmsn6eO3kINexW8RAE4maiQ8QNs8CtpPCSyMiYsULR3HQYkm3w8FIA3SberyMJMSldGsW+U3w==}
    engines: {node: ^12.17.0 || ^14.13 || >=16.0.0}

  chardet@0.7.0:
    resolution: {integrity: sha512-mT8iDcrh03qDGRRmoA2hmBJnxpllMR+0/0qlzjqZES6NdiWDcZkCNAk4rPFZ9Q85r27unkiNNg8ZOiwZXBHwcA==}

>>>>>>> 3e007201
  check-error@2.1.1:
    resolution: {integrity: sha512-OAlb+T7V4Op9OwdkjmguYRqncdlx5JiofwOAUkmTF+jNdHwzTaTs4sRAGpzLF3oOz5xAyDGrPgeIDFQmDOTiJw==}
    engines: {node: '>= 16'}

  chokidar@4.0.3:
    resolution: {integrity: sha512-Qgzu8kfBvo+cA4962jnP1KkS6Dop5NS6g7R5LFYJr4b8Ub94PPQXUksCw9PvXoeXPRRddRNC5C1JQUR2SMGtnA==}
    engines: {node: '>= 14.16.0'}

<<<<<<< HEAD
=======
  ci-info@3.9.0:
    resolution: {integrity: sha512-NIxF55hv4nSqQswkAeiOi1r83xy8JldOFDTWiug55KBu9Jnblncd2U6ViHmYgHf01TPZS77NJBhBMKdWj9HQMQ==}
    engines: {node: '>=8'}

  cli-cursor@5.0.0:
    resolution: {integrity: sha512-aCj4O5wKyszjMmDT4tZj93kxyydN/K5zPWSCe6/0AV/AA1pqe5ZBIw0a2ZfPQV7lL5/yb5HsUreJ6UFAF1tEQw==}
    engines: {node: '>=18'}

  cli-truncate@4.0.0:
    resolution: {integrity: sha512-nPdaFdQ0h/GEigbPClz11D0v/ZJEwxmeVZGeMo3Z5StPtUTkA9o1lD6QwoirYiSDzbcwn2XcjwmCp68W1IS4TA==}
    engines: {node: '>=18'}

>>>>>>> 3e007201
  color-convert@2.0.1:
    resolution: {integrity: sha512-RRECPsj7iu/xb5oKYcsFHSppFNnsj/52OVTRKb4zP5onXwVF3zVmmToNcOfGC+CRDpfK/U584fMg38ZHCaElKQ==}
    engines: {node: '>=7.0.0'}

  color-name@1.1.4:
    resolution: {integrity: sha512-dOy+3AuW3a2wNbZHIuMZpTcgjGuLU/uBL/ubcZF9OXbDo8ff4O8yVp5Bf0efS8uEoYo5q4Fx7dY9OgQGXgAsQA==}

  colorette@2.0.20:
    resolution: {integrity: sha512-IfEDxwoWIjkeXL1eXcDiow4UbKjhLdq6/EuSVR9GMN7KVH3r9gQ83e73hsz1Nd1T3ijd5xv1wcWRYO+D6kCI2w==}

  commander@13.1.0:
    resolution: {integrity: sha512-/rFeCpNJQbhSZjGVwO9RFV3xPqbnERS8MmIQzCtD/zl6gpJuV/bMLuN92oG3F7d8oDEHHRrujSXNUr8fpjntKw==}
    engines: {node: '>=18'}

  commander@4.1.1:
    resolution: {integrity: sha512-NOKm8xhkzAjzFx8B2v5OAHT+u5pRQc2UCa2Vq9jYL/31o2wi9mxBA7LIFs3sV5VSC49z6pEhfbMULvShKj26WA==}
    engines: {node: '>= 6'}

  consola@3.4.2:
    resolution: {integrity: sha512-5IKcdX0nnYavi6G7TtOhwkYzyjfJlatbjMjuLSfE2kYT5pMDOilZ4OvMhi637CcDICTmz3wARPoyhqyX1Y+XvA==}
    engines: {node: ^14.18.0 || >=16.10.0}

  convert-source-map@2.0.0:
    resolution: {integrity: sha512-Kvp459HrV2FEJ1CAsi1Ku+MY3kasH19TFykTz2xWmMeq6bk2NU3XXvfJ+Q61m0xktWwt+1HSYf3JZsTms3aRJg==}

  cross-spawn@7.0.6:
    resolution: {integrity: sha512-uV2QOWP2nWzsy2aMp8aRibhi9dlzF5Hgh5SHaB9OiTGEyDTiJJyx0uy51QXdyWbtAHNua4XJzUKca3OzKUd3vA==}
    engines: {node: '>= 8'}

  cssstyle@4.3.1:
    resolution: {integrity: sha512-ZgW+Jgdd7i52AaLYCriF8Mxqft0gD/R9i9wi6RWBhs1pqdPEzPjym7rvRKi397WmQFf3SlyUsszhw+VVCbx79Q==}
    engines: {node: '>=18'}

  csstype@3.1.3:
    resolution: {integrity: sha512-M1uQkMl8rQK/szD0LNhtqxIPLpimGm8sOBwU7lLnCpSbTyY3yeU1Vc7l4KT5zT4s/yOxHH5O7tIuuLOCnLADRw==}

  data-urls@5.0.0:
    resolution: {integrity: sha512-ZYP5VBHshaDAiVZxjbRVcFJpc+4xGgT0bK3vzy1HLN8jTO975HEbuYzZJcHoQEY5K1a0z8YayJkyVETa08eNTg==}
    engines: {node: '>=18'}

  debug@4.4.0:
    resolution: {integrity: sha512-6WTZ/IxCY/T6BALoZHaE4ctp9xm+Z5kY/pzYaCHRFeyVhojxlrm+46y68HA6hr0TcwEssoxNiDEUJQjfPZ/RYA==}
    engines: {node: '>=6.0'}
    peerDependencies:
      supports-color: '*'
    peerDependenciesMeta:
      supports-color:
        optional: true

  decimal.js@10.5.0:
    resolution: {integrity: sha512-8vDa8Qxvr/+d94hSh5P3IJwI5t8/c0KsMp+g8bNw9cY2icONa5aPfvKeieW1WlG0WQYwwhJ7mjui2xtiePQSXw==}

  deep-eql@5.0.2:
    resolution: {integrity: sha512-h5k/5U50IJJFpzfL6nO9jaaumfjO/f2NjK/oYB2Djzm4p9L+3T9qWpZqZ2hAbLPuuYq9wrU08WQyBTL5GbPk5Q==}
    engines: {node: '>=6'}

  eastasianwidth@0.2.0:
    resolution: {integrity: sha512-I88TYZWc9XiYHRQ4/3c5rjjfgkjhLyW2luGIheGERbNQ6OY7yTybanSpDXZa8y7VUP9YmDcYa+eyq4ca7iLqWA==}

  electron-to-chromium@1.5.151:
    resolution: {integrity: sha512-Rl6uugut2l9sLojjS4H4SAr3A4IgACMLgpuEMPYCVcKydzfyPrn5absNRju38IhQOf/NwjJY8OGWjlteqYeBCA==}

  emoji-regex@10.4.0:
    resolution: {integrity: sha512-EC+0oUMY1Rqm4O6LLrgjtYDvcVYTy7chDnM4Q7030tP4Kwj3u/pR6gP9ygnp2CJMK5Gq+9Q2oqmrFJAz01DXjw==}

  emoji-regex@8.0.0:
    resolution: {integrity: sha512-MSjYzcWNOA0ewAHpz0MxpYFvwg6yjy1NG3xteoqz644VCo/RPgnr1/GGt+ic3iJTzQ8Eu3TdM14SawnVUmGE6A==}

  emoji-regex@9.2.2:
    resolution: {integrity: sha512-L18DaJsXSUk2+42pv8mLs5jJT2hqFkFE4j21wOmgbUqsZ2hL72NsUU785g9RXgo3s0ZNgVl42TiHp3ZtOv/Vyg==}

  entities@6.0.0:
    resolution: {integrity: sha512-aKstq2TDOndCn4diEyp9Uq/Flu2i1GlLkc6XIDQSDMuaFE3OPW5OphLCyQ5SpSJZTb4reN+kTcYru5yIfXoRPw==}
    engines: {node: '>=0.12'}

  environment@1.1.0:
    resolution: {integrity: sha512-xUtoPkMggbz0MPyPiIWr1Kp4aeWJjDZ6SMvURhimjdZgsRuDplF5/s9hcgGhyXMhs+6vpnuoiZ2kFiu3FMnS8Q==}
    engines: {node: '>=18'}

  es-module-lexer@1.7.0:
    resolution: {integrity: sha512-jEQoCwk8hyb2AZziIOLhDqpm5+2ww5uIE6lkO/6jcOCusfk6LhMHpXXfBLXTZ7Ydyt0j4VoUQv6uGNYbdW+kBA==}

  esbuild@0.21.5:
    resolution: {integrity: sha512-mg3OPMV4hXywwpoDxu3Qda5xCKQi+vCTZq8S9J/EpkhB2HzKXq4SNFZE3+NK93JYxc8VMSep+lOUSC/RVKaBqw==}
    engines: {node: '>=12'}
    hasBin: true

  esbuild@0.25.4:
    resolution: {integrity: sha512-8pgjLUcUjcgDg+2Q4NYXnPbo/vncAY4UmyaCm0jZevERqCHZIaWwdJHkf8XQtu4AxSKCdvrUbT0XUr1IdZzI8Q==}
    engines: {node: '>=18'}
    hasBin: true

  escalade@3.2.0:
    resolution: {integrity: sha512-WUj2qlxaQtO4g6Pq5c29GTcWGDyd8itL8zTlipgECz3JesAiiOKotd8JU6otB3PACgG6xkJUyVhboMS+bje/jA==}
    engines: {node: '>=6'}

  estree-walker@3.0.3:
    resolution: {integrity: sha512-7RUKfXgSMMkzt6ZuXmqapOurLGPPfgj6l9uRZ7lRGolvk0y2yocc35LdcxKC5PQZdn2DMqioAQ2NoWcrTKmm6g==}

  eventemitter3@5.0.1:
    resolution: {integrity: sha512-GWkBvjiSZK87ELrYOSESUYeVIc9mvLLf/nXalMOS5dYrgZq9o5OVkbZAVM06CVxYsCwH9BDZFPlQTlPA1j4ahA==}

  expect-type@1.2.1:
    resolution: {integrity: sha512-/kP8CAwxzLVEeFrMm4kMmy4CCDlpipyA7MYLVrdJIkV0fYF0UaigQHRsxHiuY/GEea+bh4KSv3TIlgr+2UL6bw==}
    engines: {node: '>=12.0.0'}

  fdir@6.4.4:
    resolution: {integrity: sha512-1NZP+GK4GfuAv3PqKvxQRDMjdSRZjnkq7KfhlNrCNNlZ0ygQFpebfrnfnq/W7fpUnAv9aGWmY1zKx7FYL3gwhg==}
    peerDependencies:
      picomatch: ^3 || ^4
    peerDependenciesMeta:
      picomatch:
        optional: true

  foreground-child@3.3.1:
    resolution: {integrity: sha512-gIXjKqtFuWEgzFRJA9WCQeSJLZDjgJUOMCMzxtvFq/37KojM1BFGufqsCy0r4qSQmYLsZYMeyRqzIWOMup03sw==}
    engines: {node: '>=14'}

  fsevents@2.3.3:
    resolution: {integrity: sha512-5xoDfX+fL7faATnagmWPpbFtwh/R77WmMMqqHGS65C3vvB0YHrgF+B1YmZ3441tMj5n63k0212XNoJwzlhffQw==}
    engines: {node: ^8.16.0 || ^10.6.0 || >=11.0.0}
    os: [darwin]

  gensync@1.0.0-beta.2:
    resolution: {integrity: sha512-3hN7NaskYvMDLQY55gnW3NQ+mesEAepTqlg+VEbj7zzqEMBVNhzcGYYeqFo/TlYz6eQiFcp1HcsCZO+nGgS8zg==}
    engines: {node: '>=6.9.0'}

<<<<<<< HEAD
=======
  get-east-asian-width@1.3.0:
    resolution: {integrity: sha512-vpeMIQKxczTD/0s2CdEWHcb0eeJe6TFjxb+J5xgX7hScxqrGuyjmv4c1D4A/gelKfyox0gJJwIHF+fLjeaM8kQ==}
    engines: {node: '>=18'}

  glob-parent@5.1.2:
    resolution: {integrity: sha512-AOIgSQCepiJYwP3ARnGx+5VnTu2HBYdzbGP45eLw1vr3zB3vZLeyed1sC9hnbcOc9/SrMyM5RPQrkGz4aS9Zow==}
    engines: {node: '>= 6'}

>>>>>>> 3e007201
  glob@10.4.5:
    resolution: {integrity: sha512-7Bv8RF0k6xjo7d4A/PxYLbUCfb6c+Vpd2/mB2yRDlew7Jb5hEXiCD9ibfO7wpk8i4sevK6DFny9h7EYbM3/sHg==}
    hasBin: true

  globals@11.12.0:
    resolution: {integrity: sha512-WOBp/EEGUiIsJSp7wcv/y6MO+lV9UoncWqxuFfm8eBwzWNgyfBd6Gz+IeKQ9jCmyhoH99g15M3T+QaVHFjizVA==}
    engines: {node: '>=4'}

  has-flag@4.0.0:
    resolution: {integrity: sha512-EykJT/Q1KjTWctppgIAgfSO0tKVuZUjhgMr17kqTumMl6Afv3EISleU7qZUzoXDFTAHTDC4NOoG/ZxU3EvlMPQ==}
    engines: {node: '>=8'}

  html-encoding-sniffer@4.0.0:
    resolution: {integrity: sha512-Y22oTqIU4uuPgEemfz7NDJz6OeKf12Lsu+QC+s3BVpda64lTiMYCyGwg5ki4vFxkMwQdeZDl2adZoqUgdFuTgQ==}
    engines: {node: '>=18'}

  html-escaper@2.0.2:
    resolution: {integrity: sha512-H2iMtd0I4Mt5eYiapRdIDjp+XzelXQ0tFE4JS7YFwFevXXMmOp9myNrUvCg0D6ws8iqkRPBfKHgbwig1SmlLfg==}

  http-proxy-agent@7.0.2:
    resolution: {integrity: sha512-T1gkAiYYDWYx3V5Bmyu7HcfcvL7mUrTWiM6yOfa3PIphViJ/gFPbvidQ+veqSOHci/PxBcDabeUNCzpOODJZig==}
    engines: {node: '>= 14'}

  https-proxy-agent@7.0.6:
    resolution: {integrity: sha512-vK9P5/iUfdl95AI+JVyUuIcVtd4ofvtrOr3HNtM2yxC9bnMbEdp3x01OhQNnjb8IJYi38VlTE3mBXwcfvywuSw==}
    engines: {node: '>= 14'}

<<<<<<< HEAD
=======
  human-id@4.1.1:
    resolution: {integrity: sha512-3gKm/gCSUipeLsRYZbbdA1BD83lBoWUkZ7G9VFrhWPAU76KwYo5KR8V28bpoPm/ygy0x5/GCbpRQdY7VLYCoIg==}
    hasBin: true

  husky@9.1.7:
    resolution: {integrity: sha512-5gs5ytaNjBrh5Ow3zrvdUUY+0VxIuWVL4i9irt6friV+BqdCfmV11CQTWMiBYWHbXhco+J1kHfTOUkePhCDvMA==}
    engines: {node: '>=18'}
    hasBin: true

  iconv-lite@0.4.24:
    resolution: {integrity: sha512-v3MXnZAcvnywkTUEZomIActle7RXXeedOR31wwl7VlyoXO4Qi9arvSenNQWne1TcRwhCL1HwLI21bEqdpj8/rA==}
    engines: {node: '>=0.10.0'}

>>>>>>> 3e007201
  iconv-lite@0.6.3:
    resolution: {integrity: sha512-4fCk79wshMdzMp2rH06qWrJE4iolqLhCUH+OiuIgU++RB0+94NlDL81atO7GX55uUKueo0txHNtvEyI6D7WdMw==}
    engines: {node: '>=0.10.0'}

  is-fullwidth-code-point@3.0.0:
    resolution: {integrity: sha512-zymm5+u+sCsSWyD9qNaejV3DFvhCKclKdizYaJUuHA83RLjb7nSuGnddCHGv0hk+KY7BMAlsWeK4Ueg6EV6XQg==}
    engines: {node: '>=8'}

<<<<<<< HEAD
=======
  is-fullwidth-code-point@4.0.0:
    resolution: {integrity: sha512-O4L094N2/dZ7xqVdrXhh9r1KODPJpFms8B5sGdJLPy664AgvXsreZUyCQQNItZRDlYug4xStLjNp/sz3HvBowQ==}
    engines: {node: '>=12'}

  is-fullwidth-code-point@5.0.0:
    resolution: {integrity: sha512-OVa3u9kkBbw7b8Xw5F9P+D/T9X+Z4+JruYVNapTjPYZYUznQ5YfWeFkOj606XYYW8yugTfC8Pj0hYqvi4ryAhA==}
    engines: {node: '>=18'}

  is-glob@4.0.3:
    resolution: {integrity: sha512-xelSayHH36ZgE7ZWhli7pW34hNbNl8Ojv5KVmkJD4hBdD3th8Tfk9vYasLM+mXWOZhFkgZfxhLSnrwRr4elSSg==}
    engines: {node: '>=0.10.0'}

  is-number@7.0.0:
    resolution: {integrity: sha512-41Cifkg6e8TylSpdtTpeLVMqvSBEVzTttHvERD741+pnZ8ANv0004MRL43QKPDlK9cGvNp6NZWZUBlbGXYxxng==}
    engines: {node: '>=0.12.0'}

>>>>>>> 3e007201
  is-potential-custom-element-name@1.0.1:
    resolution: {integrity: sha512-bCYeRA2rVibKZd+s2625gGnGF/t7DSqDs4dP7CrLA1m7jKWz6pps0LpYLJN8Q64HtmPKJ1hrN3nzPNKFEKOUiQ==}

  isexe@2.0.0:
    resolution: {integrity: sha512-RHxMLp9lnKHGHRng9QFhRCMbYAcVpn69smSGcq3f36xjgVVWThj4qqLbTLlq7Ssj8B+fIQ1EuCEGI2lKsyQeIw==}

  istanbul-lib-coverage@3.2.2:
    resolution: {integrity: sha512-O8dpsF+r0WV/8MNRKfnmrtCWhuKjxrq2w+jpzBL5UZKTi2LeVWnWOmWRxFlesJONmc+wLAGvKQZEOanko0LFTg==}
    engines: {node: '>=8'}

  istanbul-lib-report@3.0.1:
    resolution: {integrity: sha512-GCfE1mtsHGOELCU8e/Z7YWzpmybrx/+dSTfLrvY8qRmaY6zXTKWn6WQIjaAFw069icm6GVMNkgu0NzI4iPZUNw==}
    engines: {node: '>=10'}

  istanbul-lib-source-maps@5.0.6:
    resolution: {integrity: sha512-yg2d+Em4KizZC5niWhQaIomgf5WlL4vOOjZ5xGCmF8SnPE/mDWWXgvRExdcpCgh9lLRRa1/fSYp2ymmbJ1pI+A==}
    engines: {node: '>=10'}

  istanbul-reports@3.1.7:
    resolution: {integrity: sha512-BewmUXImeuRk2YY0PVbxgKAysvhRPUQE0h5QRM++nVWyubKGV0l8qQ5op8+B2DOmwSe63Jivj0BjkPQVf8fP5g==}
    engines: {node: '>=8'}

  jackspeak@3.4.3:
    resolution: {integrity: sha512-OGlZQpz2yfahA/Rd1Y8Cd9SIEsqvXkLVoSw/cgwhnhFMDbsQFeZYoJJ7bIZBS9BcamUW96asq/npPWugM+RQBw==}

  jiti@2.4.2:
    resolution: {integrity: sha512-rg9zJN+G4n2nfJl5MW3BMygZX56zKPNVEYYqq7adpmMh4Jn2QNEwhvQlFy6jPVdcod7txZtKHWnyZiA3a0zP7A==}
    hasBin: true

  joycon@3.1.1:
    resolution: {integrity: sha512-34wB/Y7MW7bzjKRjUKTa46I2Z7eV62Rkhva+KkopW7Qvv/OSWBqvkSY7vusOPrNuZcUG3tApvdVgNB8POj3SPw==}
    engines: {node: '>=10'}

  js-tokens@4.0.0:
    resolution: {integrity: sha512-RdJUflcE3cUzKiMqQgsCu06FPu9UdIJO0beYbPhHN4k6apgJtifcoCtT9bcxOpYBtpD2kCM6Sbzg4CausW/PKQ==}

  jsdom@26.1.0:
    resolution: {integrity: sha512-Cvc9WUhxSMEo4McES3P7oK3QaXldCfNWp7pl2NNeiIFlCoLr3kfq9kb1fxftiwk1FLV7CvpvDfonxtzUDeSOPg==}
    engines: {node: '>=18'}
    peerDependencies:
      canvas: ^3.0.0
    peerDependenciesMeta:
      canvas:
        optional: true

  jsesc@3.1.0:
    resolution: {integrity: sha512-/sM3dO2FOzXjKQhJuo0Q173wf2KOo8t4I8vHy6lF9poUp7bKT0/NHE8fPX23PwfhnykfqnC2xRxOnVw5XuGIaA==}
    engines: {node: '>=6'}
    hasBin: true

  json5@2.2.3:
    resolution: {integrity: sha512-XmOWe7eyHYH14cLdVPoyg+GOH3rYX++KpzrylJwSW98t3Nk+U8XOl8FWKOgwtzdb8lXGf6zYwDUzeHMWfxasyg==}
    engines: {node: '>=6'}
    hasBin: true

  lilconfig@3.1.3:
    resolution: {integrity: sha512-/vlFKAoH5Cgt3Ie+JLhRbwOsCQePABiU3tJ1egGvyQ+33R/vcwM2Zl2QR/LzjsBeItPt3oSVXapn+m4nQDvpzw==}
    engines: {node: '>=14'}

  lines-and-columns@1.2.4:
    resolution: {integrity: sha512-7ylylesZQ/PV29jhEDl3Ufjo6ZX7gCqJr5F7PKrqc93v7fzSymt1BpwEU8nAUXs8qzzvqhbjhK5QZg6Mt/HkBg==}

  lint-staged@16.0.0:
    resolution: {integrity: sha512-sUCprePs6/rbx4vKC60Hez6X10HPkpDJaGcy3D1NdwR7g1RcNkWL8q9mJMreOqmHBTs+1sNFp+wOiX9fr+hoOQ==}
    engines: {node: '>=20.18'}
    hasBin: true

  listr2@8.3.3:
    resolution: {integrity: sha512-LWzX2KsqcB1wqQ4AHgYb4RsDXauQiqhjLk+6hjbaeHG4zpjjVAB6wC/gz6X0l+Du1cN3pUB5ZlrvTbhGSNnUQQ==}
    engines: {node: '>=18.0.0'}

  load-tsconfig@0.2.5:
    resolution: {integrity: sha512-IXO6OCs9yg8tMKzfPZ1YmheJbZCiEsnBdcB03l0OcfK9prKnJb96siuHCr5Fl37/yo9DnKU+TLpxzTUspw9shg==}
    engines: {node: ^12.20.0 || ^14.13.1 || >=16.0.0}

  lodash.sortby@4.7.0:
    resolution: {integrity: sha512-HDWXG8isMntAyRF5vZ7xKuEvOhT4AhlRt/3czTSjvGUxjYCBVRQY48ViDHyfYz9VIoBkW4TMGQNapx+l3RUwdA==}

<<<<<<< HEAD
=======
  lodash.startcase@4.4.0:
    resolution: {integrity: sha512-+WKqsK294HMSc2jEbNgpHpd0JfIBhp7rEV4aqXWqFr6AlXov+SlcgB1Fv01y2kGe3Gc8nMW7VA0SrGuSkRfIEg==}

  log-update@6.1.0:
    resolution: {integrity: sha512-9ie8ItPR6tjY5uYJh8K/Zrv/RMZ5VOlOWvtZdEHYSTFKZfIBPQa9tOAEeAWhd+AnIneLJ22w5fjOYtoutpWq5w==}
    engines: {node: '>=18'}

>>>>>>> 3e007201
  loose-envify@1.4.0:
    resolution: {integrity: sha512-lyuxPGr/Wfhrlem2CL/UcnUc1zcqKAImBDzukY7Y5F/yQiNdko6+fRLevlw1HgMySw7f611UIY408EtxRSoK3Q==}
    hasBin: true

  loupe@3.1.3:
    resolution: {integrity: sha512-kkIp7XSkP78ZxJEsSxW3712C6teJVoeHHwgo9zJ380de7IYyJ2ISlxojcH2pC5OFLewESmnRi/+XCDIEEVyoug==}

  lru-cache@10.4.3:
    resolution: {integrity: sha512-JNAzZcXrCt42VGLuYz0zfAzDfAvJWW6AfYlDBQyDV5DClI2m5sAmK+OIO7s59XfsRsWHp02jAJrRadPRGTt6SQ==}

  lru-cache@5.1.1:
    resolution: {integrity: sha512-KpNARQA3Iwv+jTA0utUVVbrh+Jlrr1Fv0e56GGzAFOXN7dk/FviaDW8LHmK52DlcH4WP2n6gI8vN1aesBFgo9w==}

  magic-string@0.30.17:
    resolution: {integrity: sha512-sNPKHvyjVf7gyjwS4xGTaW/mCnF8wnjtifKBEhxfZ7E/S8tQ0rssrwGNn6q8JH/ohItJfSQp9mBtQYuTlH5QnA==}

  magicast@0.3.5:
    resolution: {integrity: sha512-L0WhttDl+2BOsybvEOLK7fW3UA0OQ0IQ2d6Zl2x/a6vVRs3bAY0ECOSHHeL5jD+SbOpOCUEi0y1DgHEn9Qn1AQ==}

  make-dir@4.0.0:
    resolution: {integrity: sha512-hXdUTZYIVOt1Ex//jAQi+wTZZpUpwBj/0QsOzqegb3rGMMeJiSEu5xLHnYfBrRV4RH2+OCSOO95Is/7x1WJ4bw==}
    engines: {node: '>=10'}

<<<<<<< HEAD
=======
  merge2@1.4.1:
    resolution: {integrity: sha512-8q7VEgMJW4J8tcfVPy8g09NcQwZdbwFEqhe/WZkoIzjn/3TGDwtOCYtXGxA3O8tPzpczCCDgv+P2P5y00ZJOOg==}
    engines: {node: '>= 8'}

  micromatch@4.0.8:
    resolution: {integrity: sha512-PXwfBhYu0hBCPw8Dn0E+WDYb7af3dSLVWKi3HGv84IdF4TyFoC0ysxFd0Goxw7nSv4T/PzEJQxsYsEiFCKo2BA==}
    engines: {node: '>=8.6'}

  mimic-function@5.0.1:
    resolution: {integrity: sha512-VP79XUPxV2CigYP3jWwAUFSku2aKqBH7uTAapFWCBqutsbmDo96KY5o8uh6U+/YSIn5OxJnXp73beVkpqMIGhA==}
    engines: {node: '>=18'}

>>>>>>> 3e007201
  minimatch@9.0.5:
    resolution: {integrity: sha512-G6T0ZX48xgozx7587koeX9Ys2NYy6Gmv//P89sEte9V9whIapMNF4idKxnW2QtCcLiTWlb/wfCabAtAFWhhBow==}
    engines: {node: '>=16 || 14 >=14.17'}

  minipass@7.1.2:
    resolution: {integrity: sha512-qOOzS1cBTWYF4BH8fVePDBOO9iptMnGUEZwNc/cMWnTV2nVLZ7VoNWEPHkYczZA0pdoA7dl6e7FL659nX9S2aw==}
    engines: {node: '>=16 || 14 >=14.17'}

  ms@2.1.3:
    resolution: {integrity: sha512-6FlzubTLZG3J2a/NVCAleEhjzq5oxgHyaCU9yYXvcLsvoVaHJq/s5xXI6/XXP6tz7R9xAOtHnSO/tXtF3WRTlA==}

  mz@2.7.0:
    resolution: {integrity: sha512-z81GNO7nnYMEhrGh9LeymoE4+Yr0Wn5McHIZMK5cfQCl+NDX08sCZgUc9/6MHni9IWuFLm1Z3HTCXu2z9fN62Q==}

  nano-spawn@1.0.1:
    resolution: {integrity: sha512-BfcvzBlUTxSDWfT+oH7vd6CbUV+rThLLHCIym/QO6GGLBsyVXleZs00fto2i2jzC/wPiBYk5jyOmpXWg4YopiA==}
    engines: {node: '>=20.18'}

  nanoid@3.3.11:
    resolution: {integrity: sha512-N8SpfPUnUp1bK+PMYW8qSWdl9U+wwNWI4QKxOYDy9JAro3WMX7p2OeVRF9v+347pnakNevPmiHhNmZ2HbFA76w==}
    engines: {node: ^10 || ^12 || ^13.7 || ^14 || >=15.0.1}
    hasBin: true

  node-releases@2.0.19:
    resolution: {integrity: sha512-xxOWJsBKtzAq7DY0J+DTzuz58K8e7sJbdgwkbMWQe8UYB6ekmsQ45q0M/tJDsGaZmbC+l7n57UV8Hl5tHxO9uw==}

  nwsapi@2.2.20:
    resolution: {integrity: sha512-/ieB+mDe4MrrKMT8z+mQL8klXydZWGR5Dowt4RAGKbJ3kIGEx3X4ljUo+6V73IXtUPWgfOlU5B9MlGxFO5T+cA==}

  object-assign@4.1.1:
    resolution: {integrity: sha512-rJgTQnkUnH1sFw8yT6VSU3zD3sWmu6sZhIseY8VX+GRu3P6F7Fu+JNDoXfklElbLJSnc3FUQHVe4cU5hj+BcUg==}
    engines: {node: '>=0.10.0'}

<<<<<<< HEAD
=======
  onetime@7.0.0:
    resolution: {integrity: sha512-VXJjc87FScF88uafS3JllDgvAm+c/Slfz06lorj2uAY34rlUu0Nt+v8wreiImcrgAjjIHp1rXpTDlLOGw29WwQ==}
    engines: {node: '>=18'}

  os-tmpdir@1.0.2:
    resolution: {integrity: sha512-D2FR03Vir7FIu45XBY20mTb+/ZSWB00sjU9jdQXt83gDrI4Ztz5Fs7/yy74g2N5SVQY4xY1qDr4rNddwYRVX0g==}
    engines: {node: '>=0.10.0'}

  outdent@0.5.0:
    resolution: {integrity: sha512-/jHxFIzoMXdqPzTaCpFzAAWhpkSjZPF4Vsn6jAfNpmbH/ymsmd7Qc6VE9BGn0L6YMj6uwpQLxCECpus4ukKS9Q==}

  p-filter@2.1.0:
    resolution: {integrity: sha512-ZBxxZ5sL2HghephhpGAQdoskxplTwr7ICaehZwLIlfL6acuVgZPm8yBNuRAFBGEqtD/hmUeq9eqLg2ys9Xr/yw==}
    engines: {node: '>=8'}

  p-limit@2.3.0:
    resolution: {integrity: sha512-//88mFWSJx8lxCzwdAABTJL2MyWB12+eIY7MDL2SqLmAkeKU9qxRvWuSyTjm3FUmpBEMuFfckAIqEaVGUDxb6w==}
    engines: {node: '>=6'}

  p-locate@4.1.0:
    resolution: {integrity: sha512-R79ZZ/0wAxKGu3oYMlz8jy/kbhsNrS7SKZ7PxEHBgJ5+F2mtFW2fK2cOtBh1cHYkQsbzFV7I+EoRKe6Yt0oK7A==}
    engines: {node: '>=8'}

  p-map@2.1.0:
    resolution: {integrity: sha512-y3b8Kpd8OAN444hxfBbFfj1FY/RjtTd8tzYwhUqNYXx0fXx2iX4maP4Qr6qhIKbQXI02wTLAda4fYUbDagTUFw==}
    engines: {node: '>=6'}

  p-try@2.2.0:
    resolution: {integrity: sha512-R4nPAVTAU0B9D35/Gk3uJf/7XYbQcyohSKdvAxIRSNghFl4e71hVoGnBNQz9cWaXxO2I10KTC+3jMdvvoKw6dQ==}
    engines: {node: '>=6'}

>>>>>>> 3e007201
  package-json-from-dist@1.0.1:
    resolution: {integrity: sha512-UEZIS3/by4OC8vL3P2dTXRETpebLI2NiI5vIrjaD/5UtrkFX/tNbwjTSRAGC/+7CAo2pIcBaRgWmcBBHcsaCIw==}

  parse5@7.3.0:
    resolution: {integrity: sha512-IInvU7fabl34qmi9gY8XOVxhYyMyuH2xUNpb2q8/Y+7552KlejkRvqvD19nMoUW/uQGGbqNpA6Tufu5FL5BZgw==}

  path-key@3.1.1:
    resolution: {integrity: sha512-ojmeN0qd+y0jszEtoY48r0Peq5dwMEkIlCOu6Q5f41lfkswXuKtYrhgoTpLnyIcHm24Uhqx+5Tqm2InSwLhE6Q==}
    engines: {node: '>=8'}

  path-scurry@1.11.1:
    resolution: {integrity: sha512-Xa4Nw17FS9ApQFJ9umLiJS4orGjm7ZzwUrwamcGQuHSzDyth9boKDaycYdDcZDuqYATXw4HFXgaqWTctW/v1HA==}
    engines: {node: '>=16 || 14 >=14.18'}

  pathe@2.0.3:
    resolution: {integrity: sha512-WUjGcAqP1gQacoQe+OBJsFA7Ld4DyXuUIjZ5cc75cLHvJ7dtNsTugphxIADwspS+AraAUePCKrSVtPLFj/F88w==}

  pathval@2.0.0:
    resolution: {integrity: sha512-vE7JKRyES09KiunauX7nd2Q9/L7lhok4smP9RZTDeD4MVs72Dp2qNFVz39Nz5a0FVEW0BJR6C0DYrq6unoziZA==}
    engines: {node: '>= 14.16'}

  picocolors@1.1.1:
    resolution: {integrity: sha512-xceH2snhtb5M9liqDsmEw56le376mTZkEX/jEb/RxNFyegNul7eNslCXP9FDj/Lcu0X8KEyMceP2ntpaHrDEVA==}

  picomatch@4.0.2:
    resolution: {integrity: sha512-M7BAV6Rlcy5u+m6oPhAPFgJTzAioX/6B0DxyvDlo9l8+T3nLKbrczg2WLUyzd45L8RqfUMyGPzekbMvX2Ldkwg==}
    engines: {node: '>=12'}

<<<<<<< HEAD
=======
  pidtree@0.6.0:
    resolution: {integrity: sha512-eG2dWTVw5bzqGRztnHExczNxt5VGsE6OwTeCG3fdUf9KBsZzO3R5OIIIzWR+iZA0NtZ+RDVdaoE2dK1cn6jH4g==}
    engines: {node: '>=0.10'}
    hasBin: true

  pify@4.0.1:
    resolution: {integrity: sha512-uB80kBFb/tfd68bVleG9T5GGsGPjJrLAUpR5PZIrhBnIaRTQRjqdJSsIKkOP6OAIFbj7GOrcudc5pNjZ+geV2g==}
    engines: {node: '>=6'}

>>>>>>> 3e007201
  pirates@4.0.7:
    resolution: {integrity: sha512-TfySrs/5nm8fQJDcBDuUng3VOUKsd7S+zqvbOTiGXHfxX4wK31ard+hoNuvkicM/2YFzlpDgABOevKSsB4G/FA==}
    engines: {node: '>= 6'}

  postcss-load-config@6.0.1:
    resolution: {integrity: sha512-oPtTM4oerL+UXmx+93ytZVN82RrlY/wPUV8IeDxFrzIjXOLF1pN+EmKPLbubvKHT2HC20xXsCAH2Z+CKV6Oz/g==}
    engines: {node: '>= 18'}
    peerDependencies:
      jiti: '>=1.21.0'
      postcss: '>=8.0.9'
      tsx: ^4.8.1
      yaml: ^2.4.2
    peerDependenciesMeta:
      jiti:
        optional: true
      postcss:
        optional: true
      tsx:
        optional: true
      yaml:
        optional: true

  postcss@8.5.3:
    resolution: {integrity: sha512-dle9A3yYxlBSrt8Fu+IpjGT8SY8hN0mlaA6GY8t0P5PjIOZemULz/E2Bnm/2dcUOena75OTNkHI76uZBNUUq3A==}
    engines: {node: ^10 || ^12 || >=14}

  prettier@3.5.3:
    resolution: {integrity: sha512-QQtaxnoDJeAkDvDKWCLiwIXkTgRhwYDEQCghU9Z6q03iyek/rxRh/2lC3HB7P8sWT2xC/y5JDctPLBIGzHKbhw==}
    engines: {node: '>=14'}
    hasBin: true

  punycode@2.3.1:
    resolution: {integrity: sha512-vYt7UD1U9Wg6138shLtLOvdAu+8DsC/ilFtEVHcH+wydcSpNE20AfSOduf6MkRFahL5FY7X1oU7nKVZFtfq8Fg==}
    engines: {node: '>=6'}

  react-dom@18.3.1:
    resolution: {integrity: sha512-5m4nQKp+rZRb09LNH59GM4BxTh9251/ylbKIbpe7TpGxfJ+9kv6BLkLBXIjjspbgbnIBNqlI23tRnTWT0snUIw==}
    peerDependencies:
      react: ^18.3.1

  react-refresh@0.17.0:
    resolution: {integrity: sha512-z6F7K9bV85EfseRCp2bzrpyQ0Gkw1uLoCel9XBVWPg/TjRj94SkJzUTGfOa4bs7iJvBWtQG0Wq7wnI0syw3EBQ==}
    engines: {node: '>=0.10.0'}

  react@18.3.1:
    resolution: {integrity: sha512-wS+hAgJShR0KhEvPJArfuPVN1+Hz1t0Y6n5jLrGQbkb4urgPE/0Rve+1kMB1v/oWgHgm4WIcV+i7F2pTVj+2iQ==}
    engines: {node: '>=0.10.0'}

  react@19.1.0:
    resolution: {integrity: sha512-FS+XFBNvn3GTAWq26joslQgWNoFu08F4kl0J4CgdNKADkdSGXQyTCnKteIAJy96Br6YbpEU1LSzV5dYtjMkMDg==}
    engines: {node: '>=0.10.0'}

  readdirp@4.1.2:
    resolution: {integrity: sha512-GDhwkLfywWL2s6vEjyhri+eXmfH6j1L7JE27WhqLeYzoh/A3DBaYGEj2H/HFZCn/kMfim73FXxEJTw06WtxQwg==}
    engines: {node: '>= 14.18.0'}

  resolve-from@5.0.0:
    resolution: {integrity: sha512-qYg9KP24dD5qka9J47d0aVky0N+b4fTU89LN9iDnjB5waksiC49rvMB0PrUJQGoTmH50XPiqOvAjDfaijGxYZw==}
    engines: {node: '>=8'}

<<<<<<< HEAD
=======
  restore-cursor@5.1.0:
    resolution: {integrity: sha512-oMA2dcrw6u0YfxJQXm342bFKX/E4sG9rbTzO9ptUcR/e8A33cHuvStiYOwH7fszkZlZ1z/ta9AAoPk2F4qIOHA==}
    engines: {node: '>=18'}

  reusify@1.1.0:
    resolution: {integrity: sha512-g6QUff04oZpHs0eG5p83rFLhHeV00ug/Yf9nZM6fLeUrPguBTkTQOdpAWWspMh55TZfVQDPaN3NQJfbVRAxdIw==}
    engines: {iojs: '>=1.0.0', node: '>=0.10.0'}

  rfdc@1.4.1:
    resolution: {integrity: sha512-q1b3N5QkRUWUl7iyylaaj3kOpIT0N2i9MqIEQXP73GVsN9cw3fdx8X63cEmWhJGi2PPCF23Ijp7ktmd39rawIA==}

>>>>>>> 3e007201
  rollup@4.40.2:
    resolution: {integrity: sha512-tfUOg6DTP4rhQ3VjOO6B4wyrJnGOX85requAXvqYTHsOgb2TFJdZ3aWpT8W2kPoypSGP7dZUyzxJ9ee4buM5Fg==}
    engines: {node: '>=18.0.0', npm: '>=8.0.0'}
    hasBin: true

  rrweb-cssom@0.8.0:
    resolution: {integrity: sha512-guoltQEx+9aMf2gDZ0s62EcV8lsXR+0w8915TC3ITdn2YueuNjdAYh/levpU9nFaoChh9RUS5ZdQMrKfVEN9tw==}

  safer-buffer@2.1.2:
    resolution: {integrity: sha512-YZo3K82SD7Riyi0E1EQPojLz7kpepnSQI9IyPbHHg1XXXevb5dJI7tpyN2ADxGcQbHG7vcyRHk0cbwqcQriUtg==}

  saxes@6.0.0:
    resolution: {integrity: sha512-xAg7SOnEhrm5zI3puOOKyy1OMcMlIJZYNJY7xLBwSze0UjhPLnWfj2GF2EpT0jmzaJKIWKHLsaSSajf35bcYnA==}
    engines: {node: '>=v12.22.7'}

  scheduler@0.23.2:
    resolution: {integrity: sha512-UOShsPwz7NrMUqhR6t0hWjFduvOzbtv7toDH1/hIrfRNIDBnnBWd0CwJTGvTpngVlmwGCdP9/Zl/tVrDqcuYzQ==}

  semver@6.3.1:
    resolution: {integrity: sha512-BR7VvDCVHO+q2xBEWskxS6DJE1qRnb7DxzUrogb71CWoSficBxYsiAGd+Kl0mmq/MprG9yArRkyrQxTO6XjMzA==}
    hasBin: true

  semver@7.7.1:
    resolution: {integrity: sha512-hlq8tAfn0m/61p4BVRcPzIGr6LKiMwo4VM6dGi6pt4qcRkmNzTcWq6eCEjEh+qXjkMDvPlOFFSGwQjoEa6gyMA==}
    engines: {node: '>=10'}
    hasBin: true

  shebang-command@2.0.0:
    resolution: {integrity: sha512-kHxr2zZpYtdmrN1qDjrrX/Z1rR1kG8Dx+gkpK1G4eXmvXswmcE1hTWBWYUzlraYw1/yZp6YuDY77YtvbN0dmDA==}
    engines: {node: '>=8'}

  shebang-regex@3.0.0:
    resolution: {integrity: sha512-7++dFhtcx3353uBaq8DDR4NuxBetBzC7ZQOhmTQInHEd6bSrXdiEyzCvG07Z44UYdLShWUyXt5M/yhz8ekcb1A==}
    engines: {node: '>=8'}

  siginfo@2.0.0:
    resolution: {integrity: sha512-ybx0WO1/8bSBLEWXZvEd7gMW3Sn3JFlW3TvX1nREbDLRNQNaeNN8WK0meBwPdAaOI7TtRRRJn/Es1zhrrCHu7g==}

  signal-exit@4.1.0:
    resolution: {integrity: sha512-bzyZ1e88w9O1iNJbKnOlvYTrWPDl46O1bG0D3XInv+9tkPrxrN8jUUTiFlDkkmKWgn1M6CfIA13SuGqOa9Korw==}
    engines: {node: '>=14'}

<<<<<<< HEAD
=======
  slash@3.0.0:
    resolution: {integrity: sha512-g9Q1haeby36OSStwb4ntCGGGaKsaVSjQ68fBxoQcutl5fS1vuY18H3wSt3jFyFtrkx+Kz0V1G85A4MyAdDMi2Q==}
    engines: {node: '>=8'}

  slice-ansi@5.0.0:
    resolution: {integrity: sha512-FC+lgizVPfie0kkhqUScwRu1O/lF6NOgJmlCgK+/LYxDCTk8sGelYaHDhFcDN+Sn3Cv+3VSa4Byeo+IMCzpMgQ==}
    engines: {node: '>=12'}

  slice-ansi@7.1.0:
    resolution: {integrity: sha512-bSiSngZ/jWeX93BqeIAbImyTbEihizcwNjFoRUIY/T1wWQsfsm2Vw1agPKylXvQTU7iASGdHhyqRlqQzfz+Htg==}
    engines: {node: '>=18'}

>>>>>>> 3e007201
  source-map-js@1.2.1:
    resolution: {integrity: sha512-UXWMKhLOwVKb728IUtQPXxfYU+usdybtUrK/8uGE8CQMvrhOpwvzDBwj0QhSL7MQc7vIsISBG8VQ8+IDQxpfQA==}
    engines: {node: '>=0.10.0'}

  source-map@0.8.0-beta.0:
    resolution: {integrity: sha512-2ymg6oRBpebeZi9UUNsgQ89bhx01TcTkmNTGnNO88imTmbSgy4nfujrgVEFKWpMTEGA11EDkTt7mqObTPdigIA==}
    engines: {node: '>= 8'}

  stackback@0.0.2:
    resolution: {integrity: sha512-1XMJE5fQo1jGH6Y/7ebnwPOBEkIEnT4QF32d5R1+VXdXveM0IBMJt8zfaxX1P3QhVwrYe+576+jkANtSS2mBbw==}

  std-env@3.9.0:
    resolution: {integrity: sha512-UGvjygr6F6tpH7o2qyqR6QYpwraIjKSdtzyBdyytFOHmPZY917kwdwLG0RbOjWOnKmnm3PeHjaoLLMie7kPLQw==}

  string-argv@0.3.2:
    resolution: {integrity: sha512-aqD2Q0144Z+/RqG52NeHEkZauTAUWJO8c6yTftGJKO3Tja5tUgIfmIl6kExvhtxSDP7fXB6DvzkfMpCd/F3G+Q==}
    engines: {node: '>=0.6.19'}

  string-width@4.2.3:
    resolution: {integrity: sha512-wKyQRQpjJ0sIp62ErSZdGsjMJWsap5oRNihHhu6G7JVO/9jIB6UyevL+tXuOqrng8j/cxKTWyWUwvSTriiZz/g==}
    engines: {node: '>=8'}

  string-width@5.1.2:
    resolution: {integrity: sha512-HnLOCR3vjcY8beoNLtcjZ5/nxn2afmME6lhrDrebokqMap+XbeW8n9TXpPDOqdGK5qcI3oT0GKTW6wC7EMiVqA==}
    engines: {node: '>=12'}

  string-width@7.2.0:
    resolution: {integrity: sha512-tsaTIkKW9b4N+AEj+SVA+WhJzV7/zMhcSu78mLKWSk7cXMOSHsBKFWUs0fWwq8QyK3MgJBQRX6Gbi4kYbdvGkQ==}
    engines: {node: '>=18'}

  strip-ansi@6.0.1:
    resolution: {integrity: sha512-Y38VPSHcqkFrCpFnQ9vuSXmquuv5oXOKpGeT6aGrr3o3Gc9AlVa6JBfUSOCnbxGGZF+/0ooI7KrPuUSztUdU5A==}
    engines: {node: '>=8'}

  strip-ansi@7.1.0:
    resolution: {integrity: sha512-iq6eVVI64nQQTRYq2KtEg2d2uU7LElhTJwsH4YzIHZshxlgZms/wIc4VoDQTlG/IvVIrBKG06CrZnp0qv7hkcQ==}
    engines: {node: '>=12'}

  sucrase@3.35.0:
    resolution: {integrity: sha512-8EbVDiu9iN/nESwxeSxDKe0dunta1GOlHufmSSXxMD2z2/tMZpDMpvXQGsc+ajGo8y2uYUmixaSRUc/QPoQ0GA==}
    engines: {node: '>=16 || 14 >=14.17'}
    hasBin: true

  supports-color@7.2.0:
    resolution: {integrity: sha512-qpCAvRl9stuOHveKsn7HncJRvv501qIacKzQlO/+Lwxc9+0q2wLyv4Dfvt80/DPn2pqOBsJdDiogXGR9+OvwRw==}
    engines: {node: '>=8'}

  symbol-tree@3.2.4:
    resolution: {integrity: sha512-9QNk5KwDF+Bvz+PyObkmSYjI5ksVUYtjW7AU22r2NKcfLJcXp96hkDWU3+XndOsUb+AQ9QhfzfCT2O+CNWT5Tw==}

  test-exclude@7.0.1:
    resolution: {integrity: sha512-pFYqmTw68LXVjeWJMST4+borgQP2AyMNbg1BpZh9LbyhUeNkeaPF9gzfPGUAnSMV3qPYdWUwDIjjCLiSDOl7vg==}
    engines: {node: '>=18'}

  thenify-all@1.6.0:
    resolution: {integrity: sha512-RNxQH/qI8/t3thXJDwcstUO4zeqo64+Uy/+sNVRBx4Xn2OX+OZ9oP+iJnNFqplFra2ZUVeKCSa2oVWi3T4uVmA==}
    engines: {node: '>=0.8'}

  thenify@3.3.1:
    resolution: {integrity: sha512-RVZSIV5IG10Hk3enotrhvz0T9em6cyHBLkH/YAZuKqd8hRkKhSfCGIcP2KUY0EPxndzANBmNllzWPwak+bheSw==}

  tinybench@2.9.0:
    resolution: {integrity: sha512-0+DUvqWMValLmha6lr4kD8iAMK1HzV0/aKnCtWb9v9641TnP/MFb7Pc2bxoxQjTXAErryXVgUOfv2YqNllqGeg==}

  tinyexec@0.3.2:
    resolution: {integrity: sha512-KQQR9yN7R5+OSwaK0XQoj22pwHoTlgYqmUscPYoknOoWCWfj/5/ABTMRi69FrKU5ffPVh5QcFikpWJI/P1ocHA==}

  tinyglobby@0.2.13:
    resolution: {integrity: sha512-mEwzpUgrLySlveBwEVDMKk5B57bhLPYovRfPAXD5gA/98Opn0rCDj3GtLwFvCvH5RK9uPCExUROW5NjDwvqkxw==}
    engines: {node: '>=12.0.0'}

  tinypool@1.0.2:
    resolution: {integrity: sha512-al6n+QEANGFOMf/dmUMsuS5/r9B06uwlyNjZZql/zv8J7ybHCgoihBNORZCY2mzUuAnomQa2JdhyHKzZxPCrFA==}
    engines: {node: ^18.0.0 || >=20.0.0}

  tinyrainbow@2.0.0:
    resolution: {integrity: sha512-op4nsTR47R6p0vMUUoYl/a+ljLFVtlfaXkLQmqfLR1qHma1h/ysYk4hEXZ880bf2CYgTskvTa/e196Vd5dDQXw==}
    engines: {node: '>=14.0.0'}

  tinyspy@3.0.2:
    resolution: {integrity: sha512-n1cw8k1k0x4pgA2+9XrOkFydTerNcJ1zWCO5Nn9scWHTD+5tp8dghT2x1uduQePZTZgd3Tupf+x9BxJjeJi77Q==}
    engines: {node: '>=14.0.0'}

  tldts-core@6.1.86:
    resolution: {integrity: sha512-Je6p7pkk+KMzMv2XXKmAE3McmolOQFdxkKw0R8EYNr7sELW46JqnNeTX8ybPiQgvg1ymCoF8LXs5fzFaZvJPTA==}

  tldts@6.1.86:
    resolution: {integrity: sha512-WMi/OQ2axVTf/ykqCQgXiIct+mSQDFdH2fkwhPwgEwvJ1kSzZRiinb0zF2Xb8u4+OqPChmyI6MEu4EezNJz+FQ==}
    hasBin: true

  tough-cookie@5.1.2:
    resolution: {integrity: sha512-FVDYdxtnj0G6Qm/DhNPSb8Ju59ULcup3tuJxkFb5K8Bv2pUXILbf0xZWU8PX8Ov19OXljbUyveOFwRMwkXzO+A==}
    engines: {node: '>=16'}

  tr46@1.0.1:
    resolution: {integrity: sha512-dTpowEjclQ7Kgx5SdBkqRzVhERQXov8/l9Ft9dVM9fmg0W0KQSVaXX9T4i6twCPNtYiZM53lpSSUAwJbFPOHxA==}

  tr46@5.1.1:
    resolution: {integrity: sha512-hdF5ZgjTqgAntKkklYw0R03MG2x/bSzTtkxmIRw/sTNV8YXsCJ1tfLAX23lhxhHJlEf3CRCOCGGWw3vI3GaSPw==}
    engines: {node: '>=18'}

  tree-kill@1.2.2:
    resolution: {integrity: sha512-L0Orpi8qGpRG//Nd+H90vFB+3iHnue1zSSGmNOOCh1GLJ7rUKVwV2HvijphGQS2UmhUZewS9VgvxYIdgr+fG1A==}
    hasBin: true

  ts-interface-checker@0.1.13:
    resolution: {integrity: sha512-Y/arvbn+rrz3JCKl9C4kVNfTfSm2/mEp5FSz5EsZSANGPSlQrpRI5M4PKF+mJnE52jOO90PnPSc3Ur3bTQw0gA==}

  tsup@8.4.0:
    resolution: {integrity: sha512-b+eZbPCjz10fRryaAA7C8xlIHnf8VnsaRqydheLIqwG/Mcpfk8Z5zp3HayX7GaTygkigHl5cBUs+IhcySiIexQ==}
    engines: {node: '>=18'}
    hasBin: true
    peerDependencies:
      '@microsoft/api-extractor': ^7.36.0
      '@swc/core': ^1
      postcss: ^8.4.12
      typescript: '>=4.5.0'
    peerDependenciesMeta:
      '@microsoft/api-extractor':
        optional: true
      '@swc/core':
        optional: true
      postcss:
        optional: true
      typescript:
        optional: true

  turbo-darwin-64@1.13.4:
    resolution: {integrity: sha512-A0eKd73R7CGnRinTiS7txkMElg+R5rKFp9HV7baDiEL4xTG1FIg/56Vm7A5RVgg8UNgG2qNnrfatJtb+dRmNdw==}
    cpu: [x64]
    os: [darwin]

  turbo-darwin-arm64@1.13.4:
    resolution: {integrity: sha512-eG769Q0NF6/Vyjsr3mKCnkG/eW6dKMBZk6dxWOdrHfrg6QgfkBUk0WUUujzdtVPiUIvsh4l46vQrNVd9EOtbyA==}
    cpu: [arm64]
    os: [darwin]

  turbo-linux-64@1.13.4:
    resolution: {integrity: sha512-Bq0JphDeNw3XEi+Xb/e4xoKhs1DHN7OoLVUbTIQz+gazYjigVZvtwCvgrZI7eW9Xo1eOXM2zw2u1DGLLUfmGkQ==}
    cpu: [x64]
    os: [linux]

  turbo-linux-arm64@1.13.4:
    resolution: {integrity: sha512-BJcXw1DDiHO/okYbaNdcWN6szjXyHWx9d460v6fCHY65G8CyqGU3y2uUTPK89o8lq/b2C8NK0yZD+Vp0f9VoIg==}
    cpu: [arm64]
    os: [linux]

  turbo-windows-64@1.13.4:
    resolution: {integrity: sha512-OFFhXHOFLN7A78vD/dlVuuSSVEB3s9ZBj18Tm1hk3aW1HTWTuAw0ReN6ZNlVObZUHvGy8d57OAGGxf2bT3etQw==}
    cpu: [x64]
    os: [win32]

  turbo-windows-arm64@1.13.4:
    resolution: {integrity: sha512-u5A+VOKHswJJmJ8o8rcilBfU5U3Y1TTAfP9wX8bFh8teYF1ghP0EhtMRLjhtp6RPa+XCxHHVA2CiC3gbh5eg5g==}
    cpu: [arm64]
    os: [win32]

  turbo@1.13.4:
    resolution: {integrity: sha512-1q7+9UJABuBAHrcC4Sxp5lOqYS5mvxRrwa33wpIyM18hlOCpRD/fTJNxZ0vhbMcJmz15o9kkVm743mPn7p6jpQ==}
    hasBin: true

  typescript@5.8.3:
    resolution: {integrity: sha512-p1diW6TqL9L07nNxvRMM7hMMw4c5XOo/1ibL4aAIGmSAt9slTE1Xgw5KWuof2uTOvCg9BY7ZRi+GaF+7sfgPeQ==}
    engines: {node: '>=14.17'}
    hasBin: true

  undici-types@6.21.0:
    resolution: {integrity: sha512-iwDZqg0QAGrg9Rav5H4n0M64c3mkR59cJ6wQp+7C4nI0gsmExaedaYLNO44eT4AtBBwjbTiGPMlt2Md0T9H9JQ==}

  update-browserslist-db@1.1.3:
    resolution: {integrity: sha512-UxhIZQ+QInVdunkDAaiazvvT/+fXL5Osr0JZlJulepYu6Jd7qJtDZjlur0emRlT71EN3ScPoE7gvsuIKKNavKw==}
    hasBin: true
    peerDependencies:
      browserslist: '>= 4.21.0'

  vite-node@3.1.3:
    resolution: {integrity: sha512-uHV4plJ2IxCl4u1up1FQRrqclylKAogbtBfOTwcuJ28xFi+89PZ57BRh+naIRvH70HPwxy5QHYzg1OrEaC7AbA==}
    engines: {node: ^18.0.0 || ^20.0.0 || >=22.0.0}
    hasBin: true

  vite@5.4.19:
    resolution: {integrity: sha512-qO3aKv3HoQC8QKiNSTuUM1l9o/XX3+c+VTgLHbJWHZGeTPVAg2XwazI9UWzoxjIJCGCV2zU60uqMzjeLZuULqA==}
    engines: {node: ^18.0.0 || >=20.0.0}
    hasBin: true
    peerDependencies:
      '@types/node': ^18.0.0 || >=20.0.0
      less: '*'
      lightningcss: ^1.21.0
      sass: '*'
      sass-embedded: '*'
      stylus: '*'
      sugarss: '*'
      terser: ^5.4.0
    peerDependenciesMeta:
      '@types/node':
        optional: true
      less:
        optional: true
      lightningcss:
        optional: true
      sass:
        optional: true
      sass-embedded:
        optional: true
      stylus:
        optional: true
      sugarss:
        optional: true
      terser:
        optional: true

  vitest@3.1.3:
    resolution: {integrity: sha512-188iM4hAHQ0km23TN/adso1q5hhwKqUpv+Sd6p5sOuh6FhQnRNW3IsiIpvxqahtBabsJ2SLZgmGSpcYK4wQYJw==}
    engines: {node: ^18.0.0 || ^20.0.0 || >=22.0.0}
    hasBin: true
    peerDependencies:
      '@edge-runtime/vm': '*'
      '@types/debug': ^4.1.12
      '@types/node': ^18.0.0 || ^20.0.0 || >=22.0.0
      '@vitest/browser': 3.1.3
      '@vitest/ui': 3.1.3
      happy-dom: '*'
      jsdom: '*'
    peerDependenciesMeta:
      '@edge-runtime/vm':
        optional: true
      '@types/debug':
        optional: true
      '@types/node':
        optional: true
      '@vitest/browser':
        optional: true
      '@vitest/ui':
        optional: true
      happy-dom:
        optional: true
      jsdom:
        optional: true

  w3c-xmlserializer@5.0.0:
    resolution: {integrity: sha512-o8qghlI8NZHU1lLPrpi2+Uq7abh4GGPpYANlalzWxyWteJOCsr/P+oPBA49TOLu5FTZO4d3F9MnWJfiMo4BkmA==}
    engines: {node: '>=18'}

  webidl-conversions@4.0.2:
    resolution: {integrity: sha512-YQ+BmxuTgd6UXZW3+ICGfyqRyHXVlD5GtQr5+qjiNW7bF0cqrzX500HVXPBOvgXb5YnzDd+h0zqyv61KUD7+Sg==}

  webidl-conversions@7.0.0:
    resolution: {integrity: sha512-VwddBukDzu71offAQR975unBIGqfKZpM+8ZX6ySk8nYhVoo5CYaZyzt3YBvYtRtO+aoGlqxPg/B87NGVZ/fu6g==}
    engines: {node: '>=12'}

  whatwg-encoding@3.1.1:
    resolution: {integrity: sha512-6qN4hJdMwfYBtE3YBTTHhoeuUrDBPZmbQaxWAqSALV/MeEnR5z1xd8UKud2RAkFoPkmB+hli1TZSnyi84xz1vQ==}
    engines: {node: '>=18'}

  whatwg-mimetype@4.0.0:
    resolution: {integrity: sha512-QaKxh0eNIi2mE9p2vEdzfagOKHCcj1pJ56EEHGQOVxp8r9/iszLUUV7v89x9O1p/T+NlTM5W7jW6+cz4Fq1YVg==}
    engines: {node: '>=18'}

  whatwg-url@14.2.0:
    resolution: {integrity: sha512-De72GdQZzNTUBBChsXueQUnPKDkg/5A5zp7pFDuQAj5UFoENpiACU0wlCvzpAGnTkj++ihpKwKyYewn/XNUbKw==}
    engines: {node: '>=18'}

  whatwg-url@7.1.0:
    resolution: {integrity: sha512-WUu7Rg1DroM7oQvGWfOiAK21n74Gg+T4elXEQYkOhtyLeWiJFoOGLXPKI/9gzIie9CtwVLm8wtw6YJdKyxSjeg==}

  which@2.0.2:
    resolution: {integrity: sha512-BLI3Tl1TW3Pvl70l3yq3Y64i+awpwXqsGBYWkkqMtnbXgrMD+yj7rhW0kuEDxzJaYXGjEW5ogapKNMEKNMjibA==}
    engines: {node: '>= 8'}
    hasBin: true

  why-is-node-running@2.3.0:
    resolution: {integrity: sha512-hUrmaWBdVDcxvYqnyh09zunKzROWjbZTiNy8dBEjkS7ehEDQibXJ7XvlmtbwuTclUiIyN+CyXQD4Vmko8fNm8w==}
    engines: {node: '>=8'}
    hasBin: true

  wrap-ansi@7.0.0:
    resolution: {integrity: sha512-YVGIj2kamLSTxw6NsZjoBxfSwsn0ycdesmc4p+Q21c5zPuZ1pl+NfxVdxPtdHvmNVOQ6XSYG4AUtyt/Fi7D16Q==}
    engines: {node: '>=10'}

  wrap-ansi@8.1.0:
    resolution: {integrity: sha512-si7QWI6zUMq56bESFvagtmzMdGOtoxfR+Sez11Mobfc7tm+VkUckk9bW2UeffTGVUbOksxmSw0AA2gs8g71NCQ==}
    engines: {node: '>=12'}

  wrap-ansi@9.0.0:
    resolution: {integrity: sha512-G8ura3S+3Z2G+mkgNRq8dqaFZAuxfsxpBB8OCTGRTCtp+l/v9nbFNmCUP1BZMts3G1142MsZfn6eeUKrr4PD1Q==}
    engines: {node: '>=18'}

  ws@8.18.2:
    resolution: {integrity: sha512-DMricUmwGZUVr++AEAe2uiVM7UoO9MAVZMDu05UQOaUII0lp+zOzLLU4Xqh/JvTqklB1T4uELaaPBKyjE1r4fQ==}
    engines: {node: '>=10.0.0'}
    peerDependencies:
      bufferutil: ^4.0.1
      utf-8-validate: '>=5.0.2'
    peerDependenciesMeta:
      bufferutil:
        optional: true
      utf-8-validate:
        optional: true

  xml-name-validator@5.0.0:
    resolution: {integrity: sha512-EvGK8EJ3DhaHfbRlETOWAS5pO9MZITeauHKJyb8wyajUfQUenkIg2MvLDTZ4T/TgIcm3HU0TFBgWWboAZ30UHg==}
    engines: {node: '>=18'}

  xmlchars@2.2.0:
    resolution: {integrity: sha512-JZnDKK8B0RCDw84FNdDAIpZK+JuJw+s7Lz8nksI7SIuU3UXJJslUthsi+uWBUYOwPFwW7W7PRLRfUKpxjtjFCw==}

  yallist@3.1.1:
    resolution: {integrity: sha512-a4UGQaWPH59mOXUYnAG2ewncQS4i4F43Tv3JoAM+s2VDAmS9NsK8GpDMLrCHPksFT7h3K6TOoUNn2pb7RoXx4g==}

  yaml@2.7.1:
    resolution: {integrity: sha512-10ULxpnOCQXxJvBgxsn9ptjq6uviG/htZKk9veJGhlqn3w/DxQ631zFF+nlQXLwmImeS5amR2dl2U8sg6U9jsQ==}
    engines: {node: '>= 14'}
    hasBin: true

  zod@3.24.4:
    resolution: {integrity: sha512-OdqJE9UDRPwWsrHjLN2F8bPxvwJBK22EHLWtanu0LSYr5YqzsaaW3RMgmjwr8Rypg5k+meEJdSPXJZXE/yqOMg==}

snapshots:

  '@ampproject/remapping@2.3.0':
    dependencies:
      '@jridgewell/gen-mapping': 0.3.8
      '@jridgewell/trace-mapping': 0.3.25

  '@asamuzakjp/css-color@3.1.7':
    dependencies:
      '@csstools/css-calc': 2.1.3(@csstools/css-parser-algorithms@3.0.4(@csstools/css-tokenizer@3.0.3))(@csstools/css-tokenizer@3.0.3)
      '@csstools/css-color-parser': 3.0.9(@csstools/css-parser-algorithms@3.0.4(@csstools/css-tokenizer@3.0.3))(@csstools/css-tokenizer@3.0.3)
      '@csstools/css-parser-algorithms': 3.0.4(@csstools/css-tokenizer@3.0.3)
      '@csstools/css-tokenizer': 3.0.3
      lru-cache: 10.4.3

  '@babel/code-frame@7.27.1':
    dependencies:
      '@babel/helper-validator-identifier': 7.27.1
      js-tokens: 4.0.0
      picocolors: 1.1.1

  '@babel/compat-data@7.27.2': {}

  '@babel/core@7.27.1':
    dependencies:
      '@ampproject/remapping': 2.3.0
      '@babel/code-frame': 7.27.1
      '@babel/generator': 7.27.1
      '@babel/helper-compilation-targets': 7.27.2
      '@babel/helper-module-transforms': 7.27.1(@babel/core@7.27.1)
      '@babel/helpers': 7.27.1
      '@babel/parser': 7.27.2
      '@babel/template': 7.27.2
      '@babel/traverse': 7.27.1
      '@babel/types': 7.27.1
      convert-source-map: 2.0.0
      debug: 4.4.0
      gensync: 1.0.0-beta.2
      json5: 2.2.3
      semver: 6.3.1
    transitivePeerDependencies:
      - supports-color

  '@babel/generator@7.27.1':
    dependencies:
      '@babel/parser': 7.27.2
      '@babel/types': 7.27.1
      '@jridgewell/gen-mapping': 0.3.8
      '@jridgewell/trace-mapping': 0.3.25
      jsesc: 3.1.0

  '@babel/helper-compilation-targets@7.27.2':
    dependencies:
      '@babel/compat-data': 7.27.2
      '@babel/helper-validator-option': 7.27.1
      browserslist: 4.24.5
      lru-cache: 5.1.1
      semver: 6.3.1

  '@babel/helper-module-imports@7.27.1':
    dependencies:
      '@babel/traverse': 7.27.1
      '@babel/types': 7.27.1
    transitivePeerDependencies:
      - supports-color

  '@babel/helper-module-transforms@7.27.1(@babel/core@7.27.1)':
    dependencies:
      '@babel/core': 7.27.1
      '@babel/helper-module-imports': 7.27.1
      '@babel/helper-validator-identifier': 7.27.1
      '@babel/traverse': 7.27.1
    transitivePeerDependencies:
      - supports-color

  '@babel/helper-plugin-utils@7.27.1': {}

  '@babel/helper-string-parser@7.27.1': {}

  '@babel/helper-validator-identifier@7.27.1': {}

  '@babel/helper-validator-option@7.27.1': {}

  '@babel/helpers@7.27.1':
    dependencies:
      '@babel/template': 7.27.2
      '@babel/types': 7.27.1

  '@babel/parser@7.27.2':
    dependencies:
      '@babel/types': 7.27.1

  '@babel/plugin-transform-react-jsx-self@7.27.1(@babel/core@7.27.1)':
    dependencies:
      '@babel/core': 7.27.1
      '@babel/helper-plugin-utils': 7.27.1

  '@babel/plugin-transform-react-jsx-source@7.27.1(@babel/core@7.27.1)':
    dependencies:
      '@babel/core': 7.27.1
      '@babel/helper-plugin-utils': 7.27.1

  '@babel/template@7.27.2':
    dependencies:
      '@babel/code-frame': 7.27.1
      '@babel/parser': 7.27.2
      '@babel/types': 7.27.1

  '@babel/traverse@7.27.1':
    dependencies:
      '@babel/code-frame': 7.27.1
      '@babel/generator': 7.27.1
      '@babel/parser': 7.27.2
      '@babel/template': 7.27.2
      '@babel/types': 7.27.1
      debug: 4.4.0
      globals: 11.12.0
    transitivePeerDependencies:
      - supports-color

  '@babel/types@7.27.1':
    dependencies:
      '@babel/helper-string-parser': 7.27.1
      '@babel/helper-validator-identifier': 7.27.1

  '@bcoe/v8-coverage@1.0.2': {}

  '@csstools/color-helpers@5.0.2': {}

  '@csstools/css-calc@2.1.3(@csstools/css-parser-algorithms@3.0.4(@csstools/css-tokenizer@3.0.3))(@csstools/css-tokenizer@3.0.3)':
    dependencies:
      '@csstools/css-parser-algorithms': 3.0.4(@csstools/css-tokenizer@3.0.3)
      '@csstools/css-tokenizer': 3.0.3

  '@csstools/css-color-parser@3.0.9(@csstools/css-parser-algorithms@3.0.4(@csstools/css-tokenizer@3.0.3))(@csstools/css-tokenizer@3.0.3)':
    dependencies:
      '@csstools/color-helpers': 5.0.2
      '@csstools/css-calc': 2.1.3(@csstools/css-parser-algorithms@3.0.4(@csstools/css-tokenizer@3.0.3))(@csstools/css-tokenizer@3.0.3)
      '@csstools/css-parser-algorithms': 3.0.4(@csstools/css-tokenizer@3.0.3)
      '@csstools/css-tokenizer': 3.0.3

  '@csstools/css-parser-algorithms@3.0.4(@csstools/css-tokenizer@3.0.3)':
    dependencies:
      '@csstools/css-tokenizer': 3.0.3

  '@csstools/css-tokenizer@3.0.3': {}

  '@esbuild/aix-ppc64@0.21.5':
    optional: true

  '@esbuild/aix-ppc64@0.25.4':
    optional: true

  '@esbuild/android-arm64@0.21.5':
    optional: true

  '@esbuild/android-arm64@0.25.4':
    optional: true

  '@esbuild/android-arm@0.21.5':
    optional: true

  '@esbuild/android-arm@0.25.4':
    optional: true

  '@esbuild/android-x64@0.21.5':
    optional: true

  '@esbuild/android-x64@0.25.4':
    optional: true

  '@esbuild/darwin-arm64@0.21.5':
    optional: true

  '@esbuild/darwin-arm64@0.25.4':
    optional: true

  '@esbuild/darwin-x64@0.21.5':
    optional: true

  '@esbuild/darwin-x64@0.25.4':
    optional: true

  '@esbuild/freebsd-arm64@0.21.5':
    optional: true

  '@esbuild/freebsd-arm64@0.25.4':
    optional: true

  '@esbuild/freebsd-x64@0.21.5':
    optional: true

  '@esbuild/freebsd-x64@0.25.4':
    optional: true

  '@esbuild/linux-arm64@0.21.5':
    optional: true

  '@esbuild/linux-arm64@0.25.4':
    optional: true

  '@esbuild/linux-arm@0.21.5':
    optional: true

  '@esbuild/linux-arm@0.25.4':
    optional: true

  '@esbuild/linux-ia32@0.21.5':
    optional: true

  '@esbuild/linux-ia32@0.25.4':
    optional: true

  '@esbuild/linux-loong64@0.21.5':
    optional: true

  '@esbuild/linux-loong64@0.25.4':
    optional: true

  '@esbuild/linux-mips64el@0.21.5':
    optional: true

  '@esbuild/linux-mips64el@0.25.4':
    optional: true

  '@esbuild/linux-ppc64@0.21.5':
    optional: true

  '@esbuild/linux-ppc64@0.25.4':
    optional: true

  '@esbuild/linux-riscv64@0.21.5':
    optional: true

  '@esbuild/linux-riscv64@0.25.4':
    optional: true

  '@esbuild/linux-s390x@0.21.5':
    optional: true

  '@esbuild/linux-s390x@0.25.4':
    optional: true

  '@esbuild/linux-x64@0.21.5':
    optional: true

  '@esbuild/linux-x64@0.25.4':
    optional: true

  '@esbuild/netbsd-arm64@0.25.4':
    optional: true

  '@esbuild/netbsd-x64@0.21.5':
    optional: true

  '@esbuild/netbsd-x64@0.25.4':
    optional: true

  '@esbuild/openbsd-arm64@0.25.4':
    optional: true

  '@esbuild/openbsd-x64@0.21.5':
    optional: true

  '@esbuild/openbsd-x64@0.25.4':
    optional: true

  '@esbuild/sunos-x64@0.21.5':
    optional: true

  '@esbuild/sunos-x64@0.25.4':
    optional: true

  '@esbuild/win32-arm64@0.21.5':
    optional: true

  '@esbuild/win32-arm64@0.25.4':
    optional: true

  '@esbuild/win32-ia32@0.21.5':
    optional: true

  '@esbuild/win32-ia32@0.25.4':
    optional: true

  '@esbuild/win32-x64@0.21.5':
    optional: true

  '@esbuild/win32-x64@0.25.4':
    optional: true

  '@isaacs/cliui@8.0.2':
    dependencies:
      string-width: 5.1.2
      string-width-cjs: string-width@4.2.3
      strip-ansi: 7.1.0
      strip-ansi-cjs: strip-ansi@6.0.1
      wrap-ansi: 8.1.0
      wrap-ansi-cjs: wrap-ansi@7.0.0

  '@istanbuljs/schema@0.1.3': {}

  '@jridgewell/gen-mapping@0.3.8':
    dependencies:
      '@jridgewell/set-array': 1.2.1
      '@jridgewell/sourcemap-codec': 1.5.0
      '@jridgewell/trace-mapping': 0.3.25

  '@jridgewell/resolve-uri@3.1.2': {}

  '@jridgewell/set-array@1.2.1': {}

  '@jridgewell/sourcemap-codec@1.5.0': {}

  '@jridgewell/trace-mapping@0.3.25':
    dependencies:
      '@jridgewell/resolve-uri': 3.1.2
      '@jridgewell/sourcemap-codec': 1.5.0

  '@pkgjs/parseargs@0.11.0':
    optional: true

  '@rollup/rollup-android-arm-eabi@4.40.2':
    optional: true

  '@rollup/rollup-android-arm64@4.40.2':
    optional: true

  '@rollup/rollup-darwin-arm64@4.40.2':
    optional: true

  '@rollup/rollup-darwin-x64@4.40.2':
    optional: true

  '@rollup/rollup-freebsd-arm64@4.40.2':
    optional: true

  '@rollup/rollup-freebsd-x64@4.40.2':
    optional: true

  '@rollup/rollup-linux-arm-gnueabihf@4.40.2':
    optional: true

  '@rollup/rollup-linux-arm-musleabihf@4.40.2':
    optional: true

  '@rollup/rollup-linux-arm64-gnu@4.40.2':
    optional: true

  '@rollup/rollup-linux-arm64-musl@4.40.2':
    optional: true

  '@rollup/rollup-linux-loongarch64-gnu@4.40.2':
    optional: true

  '@rollup/rollup-linux-powerpc64le-gnu@4.40.2':
    optional: true

  '@rollup/rollup-linux-riscv64-gnu@4.40.2':
    optional: true

  '@rollup/rollup-linux-riscv64-musl@4.40.2':
    optional: true

  '@rollup/rollup-linux-s390x-gnu@4.40.2':
    optional: true

  '@rollup/rollup-linux-x64-gnu@4.40.2':
    optional: true

  '@rollup/rollup-linux-x64-musl@4.40.2':
    optional: true

  '@rollup/rollup-win32-arm64-msvc@4.40.2':
    optional: true

  '@rollup/rollup-win32-ia32-msvc@4.40.2':
    optional: true

  '@rollup/rollup-win32-x64-msvc@4.40.2':
    optional: true

  '@tanstack/query-core@5.75.7': {}

  '@tanstack/react-query@5.75.7(react@18.3.1)':
    dependencies:
      '@tanstack/query-core': 5.75.7
      react: 18.3.1

  '@tanstack/react-query@5.75.7(react@19.1.0)':
    dependencies:
      '@tanstack/query-core': 5.75.7
      react: 19.1.0

  '@types/babel__core@7.20.5':
    dependencies:
      '@babel/parser': 7.27.2
      '@babel/types': 7.27.1
      '@types/babel__generator': 7.27.0
      '@types/babel__template': 7.4.4
      '@types/babel__traverse': 7.20.7

  '@types/babel__generator@7.27.0':
    dependencies:
      '@babel/types': 7.27.1

  '@types/babel__template@7.4.4':
    dependencies:
      '@babel/parser': 7.27.2
      '@babel/types': 7.27.1

  '@types/babel__traverse@7.20.7':
    dependencies:
      '@babel/types': 7.27.1

  '@types/estree@1.0.7': {}

  '@types/node@22.15.17':
    dependencies:
      undici-types: 6.21.0

  '@types/prop-types@15.7.14': {}

  '@types/react-dom@18.3.7(@types/react@18.3.21)':
    dependencies:
      '@types/react': 18.3.21

  '@types/react@18.3.21':
    dependencies:
      '@types/prop-types': 15.7.14
      csstype: 3.1.3

  '@vitejs/plugin-react@4.4.1(vite@5.4.19(@types/node@22.15.17))':
    dependencies:
      '@babel/core': 7.27.1
      '@babel/plugin-transform-react-jsx-self': 7.27.1(@babel/core@7.27.1)
      '@babel/plugin-transform-react-jsx-source': 7.27.1(@babel/core@7.27.1)
      '@types/babel__core': 7.20.5
      react-refresh: 0.17.0
      vite: 5.4.19(@types/node@22.15.17)
    transitivePeerDependencies:
      - supports-color

  '@vitest/coverage-v8@3.1.3(vitest@3.1.3(@types/node@22.15.17)(jsdom@26.1.0))':
    dependencies:
      '@ampproject/remapping': 2.3.0
      '@bcoe/v8-coverage': 1.0.2
      debug: 4.4.0
      istanbul-lib-coverage: 3.2.2
      istanbul-lib-report: 3.0.1
      istanbul-lib-source-maps: 5.0.6
      istanbul-reports: 3.1.7
      magic-string: 0.30.17
      magicast: 0.3.5
      std-env: 3.9.0
      test-exclude: 7.0.1
      tinyrainbow: 2.0.0
      vitest: 3.1.3(@types/node@22.15.17)(jsdom@26.1.0)
    transitivePeerDependencies:
      - supports-color

  '@vitest/expect@3.1.3':
    dependencies:
      '@vitest/spy': 3.1.3
      '@vitest/utils': 3.1.3
      chai: 5.2.0
      tinyrainbow: 2.0.0

  '@vitest/mocker@3.1.3(vite@5.4.19(@types/node@22.15.17))':
    dependencies:
      '@vitest/spy': 3.1.3
      estree-walker: 3.0.3
      magic-string: 0.30.17
    optionalDependencies:
      vite: 5.4.19(@types/node@22.15.17)

  '@vitest/pretty-format@3.1.3':
    dependencies:
      tinyrainbow: 2.0.0

  '@vitest/runner@3.1.3':
    dependencies:
      '@vitest/utils': 3.1.3
      pathe: 2.0.3

  '@vitest/snapshot@3.1.3':
    dependencies:
      '@vitest/pretty-format': 3.1.3
      magic-string: 0.30.17
      pathe: 2.0.3

  '@vitest/spy@3.1.3':
    dependencies:
      tinyspy: 3.0.2

  '@vitest/utils@3.1.3':
    dependencies:
      '@vitest/pretty-format': 3.1.3
      loupe: 3.1.3
      tinyrainbow: 2.0.0

  agent-base@7.1.3: {}

<<<<<<< HEAD
=======
  ansi-colors@4.1.3: {}

  ansi-escapes@7.0.0:
    dependencies:
      environment: 1.1.0

>>>>>>> 3e007201
  ansi-regex@5.0.1: {}

  ansi-regex@6.1.0: {}

  ansi-styles@4.3.0:
    dependencies:
      color-convert: 2.0.1

  ansi-styles@6.2.1: {}

  any-promise@1.3.0: {}

  assertion-error@2.0.1: {}

  balanced-match@1.0.2: {}

  brace-expansion@2.0.1:
    dependencies:
      balanced-match: 1.0.2

  browserslist@4.24.5:
    dependencies:
      caniuse-lite: 1.0.30001717
      electron-to-chromium: 1.5.151
      node-releases: 2.0.19
      update-browserslist-db: 1.1.3(browserslist@4.24.5)

  bundle-require@5.1.0(esbuild@0.25.4):
    dependencies:
      esbuild: 0.25.4
      load-tsconfig: 0.2.5

  cac@6.7.14: {}

  caniuse-lite@1.0.30001717: {}

  chai@5.2.0:
    dependencies:
      assertion-error: 2.0.1
      check-error: 2.1.1
      deep-eql: 5.0.2
      loupe: 3.1.3
      pathval: 2.0.0

<<<<<<< HEAD
=======
  chalk@5.4.1: {}

  chardet@0.7.0: {}

>>>>>>> 3e007201
  check-error@2.1.1: {}

  chokidar@4.0.3:
    dependencies:
      readdirp: 4.1.2

<<<<<<< HEAD
=======
  ci-info@3.9.0: {}

  cli-cursor@5.0.0:
    dependencies:
      restore-cursor: 5.1.0

  cli-truncate@4.0.0:
    dependencies:
      slice-ansi: 5.0.0
      string-width: 7.2.0

>>>>>>> 3e007201
  color-convert@2.0.1:
    dependencies:
      color-name: 1.1.4

  color-name@1.1.4: {}

  colorette@2.0.20: {}

  commander@13.1.0: {}

  commander@4.1.1: {}

  consola@3.4.2: {}

  convert-source-map@2.0.0: {}

  cross-spawn@7.0.6:
    dependencies:
      path-key: 3.1.1
      shebang-command: 2.0.0
      which: 2.0.2

  cssstyle@4.3.1:
    dependencies:
      '@asamuzakjp/css-color': 3.1.7
      rrweb-cssom: 0.8.0

  csstype@3.1.3: {}

  data-urls@5.0.0:
    dependencies:
      whatwg-mimetype: 4.0.0
      whatwg-url: 14.2.0

  debug@4.4.0:
    dependencies:
      ms: 2.1.3

  decimal.js@10.5.0: {}

  deep-eql@5.0.2: {}

  eastasianwidth@0.2.0: {}

  electron-to-chromium@1.5.151: {}

  emoji-regex@10.4.0: {}

  emoji-regex@8.0.0: {}

  emoji-regex@9.2.2: {}

  entities@6.0.0: {}

  environment@1.1.0: {}

  es-module-lexer@1.7.0: {}

  esbuild@0.21.5:
    optionalDependencies:
      '@esbuild/aix-ppc64': 0.21.5
      '@esbuild/android-arm': 0.21.5
      '@esbuild/android-arm64': 0.21.5
      '@esbuild/android-x64': 0.21.5
      '@esbuild/darwin-arm64': 0.21.5
      '@esbuild/darwin-x64': 0.21.5
      '@esbuild/freebsd-arm64': 0.21.5
      '@esbuild/freebsd-x64': 0.21.5
      '@esbuild/linux-arm': 0.21.5
      '@esbuild/linux-arm64': 0.21.5
      '@esbuild/linux-ia32': 0.21.5
      '@esbuild/linux-loong64': 0.21.5
      '@esbuild/linux-mips64el': 0.21.5
      '@esbuild/linux-ppc64': 0.21.5
      '@esbuild/linux-riscv64': 0.21.5
      '@esbuild/linux-s390x': 0.21.5
      '@esbuild/linux-x64': 0.21.5
      '@esbuild/netbsd-x64': 0.21.5
      '@esbuild/openbsd-x64': 0.21.5
      '@esbuild/sunos-x64': 0.21.5
      '@esbuild/win32-arm64': 0.21.5
      '@esbuild/win32-ia32': 0.21.5
      '@esbuild/win32-x64': 0.21.5

  esbuild@0.25.4:
    optionalDependencies:
      '@esbuild/aix-ppc64': 0.25.4
      '@esbuild/android-arm': 0.25.4
      '@esbuild/android-arm64': 0.25.4
      '@esbuild/android-x64': 0.25.4
      '@esbuild/darwin-arm64': 0.25.4
      '@esbuild/darwin-x64': 0.25.4
      '@esbuild/freebsd-arm64': 0.25.4
      '@esbuild/freebsd-x64': 0.25.4
      '@esbuild/linux-arm': 0.25.4
      '@esbuild/linux-arm64': 0.25.4
      '@esbuild/linux-ia32': 0.25.4
      '@esbuild/linux-loong64': 0.25.4
      '@esbuild/linux-mips64el': 0.25.4
      '@esbuild/linux-ppc64': 0.25.4
      '@esbuild/linux-riscv64': 0.25.4
      '@esbuild/linux-s390x': 0.25.4
      '@esbuild/linux-x64': 0.25.4
      '@esbuild/netbsd-arm64': 0.25.4
      '@esbuild/netbsd-x64': 0.25.4
      '@esbuild/openbsd-arm64': 0.25.4
      '@esbuild/openbsd-x64': 0.25.4
      '@esbuild/sunos-x64': 0.25.4
      '@esbuild/win32-arm64': 0.25.4
      '@esbuild/win32-ia32': 0.25.4
      '@esbuild/win32-x64': 0.25.4

  escalade@3.2.0: {}

  estree-walker@3.0.3:
    dependencies:
      '@types/estree': 1.0.7

  eventemitter3@5.0.1: {}

  expect-type@1.2.1: {}

  fdir@6.4.4(picomatch@4.0.2):
    optionalDependencies:
      picomatch: 4.0.2

  foreground-child@3.3.1:
    dependencies:
      cross-spawn: 7.0.6
      signal-exit: 4.1.0

  fsevents@2.3.3:
    optional: true

  gensync@1.0.0-beta.2: {}

<<<<<<< HEAD
=======
  get-east-asian-width@1.3.0: {}

  glob-parent@5.1.2:
    dependencies:
      is-glob: 4.0.3

>>>>>>> 3e007201
  glob@10.4.5:
    dependencies:
      foreground-child: 3.3.1
      jackspeak: 3.4.3
      minimatch: 9.0.5
      minipass: 7.1.2
      package-json-from-dist: 1.0.1
      path-scurry: 1.11.1

  globals@11.12.0: {}

  has-flag@4.0.0: {}

  html-encoding-sniffer@4.0.0:
    dependencies:
      whatwg-encoding: 3.1.1

  html-escaper@2.0.2: {}

  http-proxy-agent@7.0.2:
    dependencies:
      agent-base: 7.1.3
      debug: 4.4.0
    transitivePeerDependencies:
      - supports-color

  https-proxy-agent@7.0.6:
    dependencies:
      agent-base: 7.1.3
      debug: 4.4.0
    transitivePeerDependencies:
      - supports-color

<<<<<<< HEAD
=======
  human-id@4.1.1: {}

  husky@9.1.7: {}

  iconv-lite@0.4.24:
    dependencies:
      safer-buffer: 2.1.2

>>>>>>> 3e007201
  iconv-lite@0.6.3:
    dependencies:
      safer-buffer: 2.1.2

  is-fullwidth-code-point@3.0.0: {}

<<<<<<< HEAD
=======
  is-fullwidth-code-point@4.0.0: {}

  is-fullwidth-code-point@5.0.0:
    dependencies:
      get-east-asian-width: 1.3.0

  is-glob@4.0.3:
    dependencies:
      is-extglob: 2.1.1

  is-number@7.0.0: {}

>>>>>>> 3e007201
  is-potential-custom-element-name@1.0.1: {}

  isexe@2.0.0: {}

  istanbul-lib-coverage@3.2.2: {}

  istanbul-lib-report@3.0.1:
    dependencies:
      istanbul-lib-coverage: 3.2.2
      make-dir: 4.0.0
      supports-color: 7.2.0

  istanbul-lib-source-maps@5.0.6:
    dependencies:
      '@jridgewell/trace-mapping': 0.3.25
      debug: 4.4.0
      istanbul-lib-coverage: 3.2.2
    transitivePeerDependencies:
      - supports-color

  istanbul-reports@3.1.7:
    dependencies:
      html-escaper: 2.0.2
      istanbul-lib-report: 3.0.1

  jackspeak@3.4.3:
    dependencies:
      '@isaacs/cliui': 8.0.2
    optionalDependencies:
      '@pkgjs/parseargs': 0.11.0

  jiti@2.4.2:
    optional: true

  joycon@3.1.1: {}

  js-tokens@4.0.0: {}

  jsdom@26.1.0:
    dependencies:
      cssstyle: 4.3.1
      data-urls: 5.0.0
      decimal.js: 10.5.0
      html-encoding-sniffer: 4.0.0
      http-proxy-agent: 7.0.2
      https-proxy-agent: 7.0.6
      is-potential-custom-element-name: 1.0.1
      nwsapi: 2.2.20
      parse5: 7.3.0
      rrweb-cssom: 0.8.0
      saxes: 6.0.0
      symbol-tree: 3.2.4
      tough-cookie: 5.1.2
      w3c-xmlserializer: 5.0.0
      webidl-conversions: 7.0.0
      whatwg-encoding: 3.1.1
      whatwg-mimetype: 4.0.0
      whatwg-url: 14.2.0
      ws: 8.18.2
      xml-name-validator: 5.0.0
    transitivePeerDependencies:
      - bufferutil
      - supports-color
      - utf-8-validate

  jsesc@3.1.0: {}

  json5@2.2.3: {}

  lilconfig@3.1.3: {}

  lines-and-columns@1.2.4: {}

  lint-staged@16.0.0:
    dependencies:
      chalk: 5.4.1
      commander: 13.1.0
      debug: 4.4.0
      lilconfig: 3.1.3
      listr2: 8.3.3
      micromatch: 4.0.8
      nano-spawn: 1.0.1
      pidtree: 0.6.0
      string-argv: 0.3.2
      yaml: 2.7.1
    transitivePeerDependencies:
      - supports-color

  listr2@8.3.3:
    dependencies:
      cli-truncate: 4.0.0
      colorette: 2.0.20
      eventemitter3: 5.0.1
      log-update: 6.1.0
      rfdc: 1.4.1
      wrap-ansi: 9.0.0

  load-tsconfig@0.2.5: {}

  lodash.sortby@4.7.0: {}

<<<<<<< HEAD
=======
  lodash.startcase@4.4.0: {}

  log-update@6.1.0:
    dependencies:
      ansi-escapes: 7.0.0
      cli-cursor: 5.0.0
      slice-ansi: 7.1.0
      strip-ansi: 7.1.0
      wrap-ansi: 9.0.0

>>>>>>> 3e007201
  loose-envify@1.4.0:
    dependencies:
      js-tokens: 4.0.0

  loupe@3.1.3: {}

  lru-cache@10.4.3: {}

  lru-cache@5.1.1:
    dependencies:
      yallist: 3.1.1

  magic-string@0.30.17:
    dependencies:
      '@jridgewell/sourcemap-codec': 1.5.0

  magicast@0.3.5:
    dependencies:
      '@babel/parser': 7.27.2
      '@babel/types': 7.27.1
      source-map-js: 1.2.1

  make-dir@4.0.0:
    dependencies:
      semver: 7.7.1

<<<<<<< HEAD
=======
  merge2@1.4.1: {}

  micromatch@4.0.8:
    dependencies:
      braces: 3.0.3
      picomatch: 2.3.1

  mimic-function@5.0.1: {}

>>>>>>> 3e007201
  minimatch@9.0.5:
    dependencies:
      brace-expansion: 2.0.1

  minipass@7.1.2: {}

  ms@2.1.3: {}

  mz@2.7.0:
    dependencies:
      any-promise: 1.3.0
      object-assign: 4.1.1
      thenify-all: 1.6.0

  nano-spawn@1.0.1: {}

  nanoid@3.3.11: {}

  node-releases@2.0.19: {}

  nwsapi@2.2.20: {}

  object-assign@4.1.1: {}

<<<<<<< HEAD
=======
  onetime@7.0.0:
    dependencies:
      mimic-function: 5.0.1

  os-tmpdir@1.0.2: {}

  outdent@0.5.0: {}

  p-filter@2.1.0:
    dependencies:
      p-map: 2.1.0

  p-limit@2.3.0:
    dependencies:
      p-try: 2.2.0

  p-locate@4.1.0:
    dependencies:
      p-limit: 2.3.0

  p-map@2.1.0: {}

  p-try@2.2.0: {}

>>>>>>> 3e007201
  package-json-from-dist@1.0.1: {}

  parse5@7.3.0:
    dependencies:
      entities: 6.0.0

  path-key@3.1.1: {}

  path-scurry@1.11.1:
    dependencies:
      lru-cache: 10.4.3
      minipass: 7.1.2

  pathe@2.0.3: {}

  pathval@2.0.0: {}

  picocolors@1.1.1: {}

  picomatch@4.0.2: {}

<<<<<<< HEAD
=======
  pidtree@0.6.0: {}

  pify@4.0.1: {}

>>>>>>> 3e007201
  pirates@4.0.7: {}

  postcss-load-config@6.0.1(jiti@2.4.2)(postcss@8.5.3)(yaml@2.7.1):
    dependencies:
      lilconfig: 3.1.3
    optionalDependencies:
      jiti: 2.4.2
      postcss: 8.5.3
      yaml: 2.7.1

  postcss@8.5.3:
    dependencies:
      nanoid: 3.3.11
      picocolors: 1.1.1
      source-map-js: 1.2.1

  prettier@3.5.3: {}

  punycode@2.3.1: {}

  react-dom@18.3.1(react@18.3.1):
    dependencies:
      loose-envify: 1.4.0
      react: 18.3.1
      scheduler: 0.23.2

  react-refresh@0.17.0: {}

  react@18.3.1:
    dependencies:
      loose-envify: 1.4.0

  react@19.1.0: {}

  readdirp@4.1.2: {}

  resolve-from@5.0.0: {}

<<<<<<< HEAD
=======
  restore-cursor@5.1.0:
    dependencies:
      onetime: 7.0.0
      signal-exit: 4.1.0

  reusify@1.1.0: {}

  rfdc@1.4.1: {}

>>>>>>> 3e007201
  rollup@4.40.2:
    dependencies:
      '@types/estree': 1.0.7
    optionalDependencies:
      '@rollup/rollup-android-arm-eabi': 4.40.2
      '@rollup/rollup-android-arm64': 4.40.2
      '@rollup/rollup-darwin-arm64': 4.40.2
      '@rollup/rollup-darwin-x64': 4.40.2
      '@rollup/rollup-freebsd-arm64': 4.40.2
      '@rollup/rollup-freebsd-x64': 4.40.2
      '@rollup/rollup-linux-arm-gnueabihf': 4.40.2
      '@rollup/rollup-linux-arm-musleabihf': 4.40.2
      '@rollup/rollup-linux-arm64-gnu': 4.40.2
      '@rollup/rollup-linux-arm64-musl': 4.40.2
      '@rollup/rollup-linux-loongarch64-gnu': 4.40.2
      '@rollup/rollup-linux-powerpc64le-gnu': 4.40.2
      '@rollup/rollup-linux-riscv64-gnu': 4.40.2
      '@rollup/rollup-linux-riscv64-musl': 4.40.2
      '@rollup/rollup-linux-s390x-gnu': 4.40.2
      '@rollup/rollup-linux-x64-gnu': 4.40.2
      '@rollup/rollup-linux-x64-musl': 4.40.2
      '@rollup/rollup-win32-arm64-msvc': 4.40.2
      '@rollup/rollup-win32-ia32-msvc': 4.40.2
      '@rollup/rollup-win32-x64-msvc': 4.40.2
      fsevents: 2.3.3

  rrweb-cssom@0.8.0: {}

  safer-buffer@2.1.2: {}

  saxes@6.0.0:
    dependencies:
      xmlchars: 2.2.0

  scheduler@0.23.2:
    dependencies:
      loose-envify: 1.4.0

  semver@6.3.1: {}

  semver@7.7.1: {}

  shebang-command@2.0.0:
    dependencies:
      shebang-regex: 3.0.0

  shebang-regex@3.0.0: {}

  siginfo@2.0.0: {}

  signal-exit@4.1.0: {}

<<<<<<< HEAD
=======
  slash@3.0.0: {}

  slice-ansi@5.0.0:
    dependencies:
      ansi-styles: 6.2.1
      is-fullwidth-code-point: 4.0.0

  slice-ansi@7.1.0:
    dependencies:
      ansi-styles: 6.2.1
      is-fullwidth-code-point: 5.0.0

>>>>>>> 3e007201
  source-map-js@1.2.1: {}

  source-map@0.8.0-beta.0:
    dependencies:
      whatwg-url: 7.1.0

  stackback@0.0.2: {}

  std-env@3.9.0: {}

  string-argv@0.3.2: {}

  string-width@4.2.3:
    dependencies:
      emoji-regex: 8.0.0
      is-fullwidth-code-point: 3.0.0
      strip-ansi: 6.0.1

  string-width@5.1.2:
    dependencies:
      eastasianwidth: 0.2.0
      emoji-regex: 9.2.2
      strip-ansi: 7.1.0

  string-width@7.2.0:
    dependencies:
      emoji-regex: 10.4.0
      get-east-asian-width: 1.3.0
      strip-ansi: 7.1.0

  strip-ansi@6.0.1:
    dependencies:
      ansi-regex: 5.0.1

  strip-ansi@7.1.0:
    dependencies:
      ansi-regex: 6.1.0

  sucrase@3.35.0:
    dependencies:
      '@jridgewell/gen-mapping': 0.3.8
      commander: 4.1.1
      glob: 10.4.5
      lines-and-columns: 1.2.4
      mz: 2.7.0
      pirates: 4.0.7
      ts-interface-checker: 0.1.13

  supports-color@7.2.0:
    dependencies:
      has-flag: 4.0.0

  symbol-tree@3.2.4: {}

  test-exclude@7.0.1:
    dependencies:
      '@istanbuljs/schema': 0.1.3
      glob: 10.4.5
      minimatch: 9.0.5

  thenify-all@1.6.0:
    dependencies:
      thenify: 3.3.1

  thenify@3.3.1:
    dependencies:
      any-promise: 1.3.0

  tinybench@2.9.0: {}

  tinyexec@0.3.2: {}

  tinyglobby@0.2.13:
    dependencies:
      fdir: 6.4.4(picomatch@4.0.2)
      picomatch: 4.0.2

  tinypool@1.0.2: {}

  tinyrainbow@2.0.0: {}

  tinyspy@3.0.2: {}

  tldts-core@6.1.86: {}

  tldts@6.1.86:
    dependencies:
      tldts-core: 6.1.86

  tough-cookie@5.1.2:
    dependencies:
      tldts: 6.1.86

  tr46@1.0.1:
    dependencies:
      punycode: 2.3.1

  tr46@5.1.1:
    dependencies:
      punycode: 2.3.1

  tree-kill@1.2.2: {}

  ts-interface-checker@0.1.13: {}

  tsup@8.4.0(jiti@2.4.2)(postcss@8.5.3)(typescript@5.8.3)(yaml@2.7.1):
    dependencies:
      bundle-require: 5.1.0(esbuild@0.25.4)
      cac: 6.7.14
      chokidar: 4.0.3
      consola: 3.4.2
      debug: 4.4.0
      esbuild: 0.25.4
      joycon: 3.1.1
      picocolors: 1.1.1
      postcss-load-config: 6.0.1(jiti@2.4.2)(postcss@8.5.3)(yaml@2.7.1)
      resolve-from: 5.0.0
      rollup: 4.40.2
      source-map: 0.8.0-beta.0
      sucrase: 3.35.0
      tinyexec: 0.3.2
      tinyglobby: 0.2.13
      tree-kill: 1.2.2
    optionalDependencies:
      postcss: 8.5.3
      typescript: 5.8.3
    transitivePeerDependencies:
      - jiti
      - supports-color
      - tsx
      - yaml

  turbo-darwin-64@1.13.4:
    optional: true

  turbo-darwin-arm64@1.13.4:
    optional: true

  turbo-linux-64@1.13.4:
    optional: true

  turbo-linux-arm64@1.13.4:
    optional: true

  turbo-windows-64@1.13.4:
    optional: true

  turbo-windows-arm64@1.13.4:
    optional: true

  turbo@1.13.4:
    optionalDependencies:
      turbo-darwin-64: 1.13.4
      turbo-darwin-arm64: 1.13.4
      turbo-linux-64: 1.13.4
      turbo-linux-arm64: 1.13.4
      turbo-windows-64: 1.13.4
      turbo-windows-arm64: 1.13.4

  typescript@5.8.3: {}

  undici-types@6.21.0: {}

  update-browserslist-db@1.1.3(browserslist@4.24.5):
    dependencies:
      browserslist: 4.24.5
      escalade: 3.2.0
      picocolors: 1.1.1

  vite-node@3.1.3(@types/node@22.15.17):
    dependencies:
      cac: 6.7.14
      debug: 4.4.0
      es-module-lexer: 1.7.0
      pathe: 2.0.3
      vite: 5.4.19(@types/node@22.15.17)
    transitivePeerDependencies:
      - '@types/node'
      - less
      - lightningcss
      - sass
      - sass-embedded
      - stylus
      - sugarss
      - supports-color
      - terser

  vite@5.4.19(@types/node@22.15.17):
    dependencies:
      esbuild: 0.21.5
      postcss: 8.5.3
      rollup: 4.40.2
    optionalDependencies:
      '@types/node': 22.15.17
      fsevents: 2.3.3

  vitest@3.1.3(@types/node@22.15.17)(jsdom@26.1.0):
    dependencies:
      '@vitest/expect': 3.1.3
      '@vitest/mocker': 3.1.3(vite@5.4.19(@types/node@22.15.17))
      '@vitest/pretty-format': 3.1.3
      '@vitest/runner': 3.1.3
      '@vitest/snapshot': 3.1.3
      '@vitest/spy': 3.1.3
      '@vitest/utils': 3.1.3
      chai: 5.2.0
      debug: 4.4.0
      expect-type: 1.2.1
      magic-string: 0.30.17
      pathe: 2.0.3
      std-env: 3.9.0
      tinybench: 2.9.0
      tinyexec: 0.3.2
      tinyglobby: 0.2.13
      tinypool: 1.0.2
      tinyrainbow: 2.0.0
      vite: 5.4.19(@types/node@22.15.17)
      vite-node: 3.1.3(@types/node@22.15.17)
      why-is-node-running: 2.3.0
    optionalDependencies:
      '@types/node': 22.15.17
      jsdom: 26.1.0
    transitivePeerDependencies:
      - less
      - lightningcss
      - msw
      - sass
      - sass-embedded
      - stylus
      - sugarss
      - supports-color
      - terser

  w3c-xmlserializer@5.0.0:
    dependencies:
      xml-name-validator: 5.0.0

  webidl-conversions@4.0.2: {}

  webidl-conversions@7.0.0: {}

  whatwg-encoding@3.1.1:
    dependencies:
      iconv-lite: 0.6.3

  whatwg-mimetype@4.0.0: {}

  whatwg-url@14.2.0:
    dependencies:
      tr46: 5.1.1
      webidl-conversions: 7.0.0

  whatwg-url@7.1.0:
    dependencies:
      lodash.sortby: 4.7.0
      tr46: 1.0.1
      webidl-conversions: 4.0.2

  which@2.0.2:
    dependencies:
      isexe: 2.0.0

  why-is-node-running@2.3.0:
    dependencies:
      siginfo: 2.0.0
      stackback: 0.0.2

  wrap-ansi@7.0.0:
    dependencies:
      ansi-styles: 4.3.0
      string-width: 4.2.3
      strip-ansi: 6.0.1

  wrap-ansi@8.1.0:
    dependencies:
      ansi-styles: 6.2.1
      string-width: 5.1.2
      strip-ansi: 7.1.0

  wrap-ansi@9.0.0:
    dependencies:
      ansi-styles: 6.2.1
      string-width: 7.2.0
      strip-ansi: 7.1.0

  ws@8.18.2: {}

  xml-name-validator@5.0.0: {}

  xmlchars@2.2.0: {}

  yallist@3.1.1: {}

  yaml@2.7.1: {}

  zod@3.24.4: {}<|MERGE_RESOLUTION|>--- conflicted
+++ resolved
@@ -743,17 +743,10 @@
     resolution: {integrity: sha512-jRR5wdylq8CkOe6hei19GGZnxM6rBGwFl3Bg0YItGDimvjGtAvdZk4Pu6Cl4u4Igsws4a1fd1Vq3ezrhn4KmFw==}
     engines: {node: '>= 14'}
 
-<<<<<<< HEAD
-=======
-  ansi-colors@4.1.3:
-    resolution: {integrity: sha512-/6w/C21Pm1A7aZitlI5Ni/2J6FFQN8i1Cvz3kHABAAbw93v/NlvKdVOqz7CCWz/3iv/JplRSEEZ83XION15ovw==}
-    engines: {node: '>=6'}
-
   ansi-escapes@7.0.0:
     resolution: {integrity: sha512-GdYO7a61mR0fOlAsvC9/rIHf7L96sBc6dEWzeOu+KAea5bZyQRPIpojrVoI4AXGJS/ycu/fBTdLrUkA4ODrvjw==}
     engines: {node: '>=18'}
 
->>>>>>> 3e007201
   ansi-regex@5.0.1:
     resolution: {integrity: sha512-quJQXlTSUGL2LH9SUXo8VwsY4soanhgo6LNSm84E1LBcE8s3O0wpdiRzyR9z/ZZJMlMWv37qOOb9pdJlMUEKFQ==}
     engines: {node: '>=8'}
@@ -782,6 +775,10 @@
 
   brace-expansion@2.0.1:
     resolution: {integrity: sha512-XnAIvQ8eM+kC6aULx6wuQiwVsnzsi9d3WxzV3FpWTGA19F621kwdbsAcFKXgKUHZWsy+mY6iL1sHTxWEFCytDA==}
+
+  braces@3.0.3:
+    resolution: {integrity: sha512-yQbXgO/OSZVD2IsiLlro+7Hf6Q18EJrKSEsdoMzKePKXct3gvD8oLcOQdIzGupr5Fj+EDe8gO/lxc1BzfMpxvA==}
+    engines: {node: '>=8'}
 
   browserslist@4.24.5:
     resolution: {integrity: sha512-FDToo4Wo82hIdgc1CQ+NQD0hEhmpPjrZ3hiUgwgOG6IuTdlpr8jdjyG24P6cNP1yJpTLzS5OcGgSw0xmDU1/Tw==}
@@ -805,16 +802,10 @@
     resolution: {integrity: sha512-mCuXncKXk5iCLhfhwTc0izo0gtEmpz5CtG2y8GiOINBlMVS6v8TMRc5TaLWKS6692m9+dVVfzgeVxR5UxWHTYw==}
     engines: {node: '>=12'}
 
-<<<<<<< HEAD
-=======
   chalk@5.4.1:
     resolution: {integrity: sha512-zgVZuo2WcZgfUEmsn6eO3kINexW8RAE4maiQ8QNs8CtpPCSyMiYsULR3HQYkm3w8FIA3SberyMJMSldGsW+U3w==}
     engines: {node: ^12.17.0 || ^14.13 || >=16.0.0}
 
-  chardet@0.7.0:
-    resolution: {integrity: sha512-mT8iDcrh03qDGRRmoA2hmBJnxpllMR+0/0qlzjqZES6NdiWDcZkCNAk4rPFZ9Q85r27unkiNNg8ZOiwZXBHwcA==}
-
->>>>>>> 3e007201
   check-error@2.1.1:
     resolution: {integrity: sha512-OAlb+T7V4Op9OwdkjmguYRqncdlx5JiofwOAUkmTF+jNdHwzTaTs4sRAGpzLF3oOz5xAyDGrPgeIDFQmDOTiJw==}
     engines: {node: '>= 16'}
@@ -823,12 +814,6 @@
     resolution: {integrity: sha512-Qgzu8kfBvo+cA4962jnP1KkS6Dop5NS6g7R5LFYJr4b8Ub94PPQXUksCw9PvXoeXPRRddRNC5C1JQUR2SMGtnA==}
     engines: {node: '>= 14.16.0'}
 
-<<<<<<< HEAD
-=======
-  ci-info@3.9.0:
-    resolution: {integrity: sha512-NIxF55hv4nSqQswkAeiOi1r83xy8JldOFDTWiug55KBu9Jnblncd2U6ViHmYgHf01TPZS77NJBhBMKdWj9HQMQ==}
-    engines: {node: '>=8'}
-
   cli-cursor@5.0.0:
     resolution: {integrity: sha512-aCj4O5wKyszjMmDT4tZj93kxyydN/K5zPWSCe6/0AV/AA1pqe5ZBIw0a2ZfPQV7lL5/yb5HsUreJ6UFAF1tEQw==}
     engines: {node: '>=18'}
@@ -837,7 +822,6 @@
     resolution: {integrity: sha512-nPdaFdQ0h/GEigbPClz11D0v/ZJEwxmeVZGeMo3Z5StPtUTkA9o1lD6QwoirYiSDzbcwn2XcjwmCp68W1IS4TA==}
     engines: {node: '>=18'}
 
->>>>>>> 3e007201
   color-convert@2.0.1:
     resolution: {integrity: sha512-RRECPsj7iu/xb5oKYcsFHSppFNnsj/52OVTRKb4zP5onXwVF3zVmmToNcOfGC+CRDpfK/U584fMg38ZHCaElKQ==}
     engines: {node: '>=7.0.0'}
@@ -952,6 +936,10 @@
       picomatch:
         optional: true
 
+  fill-range@7.1.1:
+    resolution: {integrity: sha512-YsGpe3WHLK8ZYi4tWDg2Jy3ebRz2rXowDxnld4bkQB00cc/1Zw9AWnC0i9ztDJitivtQvaI9KaLyKrc+hBW0yg==}
+    engines: {node: '>=8'}
+
   foreground-child@3.3.1:
     resolution: {integrity: sha512-gIXjKqtFuWEgzFRJA9WCQeSJLZDjgJUOMCMzxtvFq/37KojM1BFGufqsCy0r4qSQmYLsZYMeyRqzIWOMup03sw==}
     engines: {node: '>=14'}
@@ -965,17 +953,10 @@
     resolution: {integrity: sha512-3hN7NaskYvMDLQY55gnW3NQ+mesEAepTqlg+VEbj7zzqEMBVNhzcGYYeqFo/TlYz6eQiFcp1HcsCZO+nGgS8zg==}
     engines: {node: '>=6.9.0'}
 
-<<<<<<< HEAD
-=======
   get-east-asian-width@1.3.0:
     resolution: {integrity: sha512-vpeMIQKxczTD/0s2CdEWHcb0eeJe6TFjxb+J5xgX7hScxqrGuyjmv4c1D4A/gelKfyox0gJJwIHF+fLjeaM8kQ==}
     engines: {node: '>=18'}
 
-  glob-parent@5.1.2:
-    resolution: {integrity: sha512-AOIgSQCepiJYwP3ARnGx+5VnTu2HBYdzbGP45eLw1vr3zB3vZLeyed1sC9hnbcOc9/SrMyM5RPQrkGz4aS9Zow==}
-    engines: {node: '>= 6'}
-
->>>>>>> 3e007201
   glob@10.4.5:
     resolution: {integrity: sha512-7Bv8RF0k6xjo7d4A/PxYLbUCfb6c+Vpd2/mB2yRDlew7Jb5hEXiCD9ibfO7wpk8i4sevK6DFny9h7EYbM3/sHg==}
     hasBin: true
@@ -1003,22 +984,11 @@
     resolution: {integrity: sha512-vK9P5/iUfdl95AI+JVyUuIcVtd4ofvtrOr3HNtM2yxC9bnMbEdp3x01OhQNnjb8IJYi38VlTE3mBXwcfvywuSw==}
     engines: {node: '>= 14'}
 
-<<<<<<< HEAD
-=======
-  human-id@4.1.1:
-    resolution: {integrity: sha512-3gKm/gCSUipeLsRYZbbdA1BD83lBoWUkZ7G9VFrhWPAU76KwYo5KR8V28bpoPm/ygy0x5/GCbpRQdY7VLYCoIg==}
-    hasBin: true
-
   husky@9.1.7:
     resolution: {integrity: sha512-5gs5ytaNjBrh5Ow3zrvdUUY+0VxIuWVL4i9irt6friV+BqdCfmV11CQTWMiBYWHbXhco+J1kHfTOUkePhCDvMA==}
     engines: {node: '>=18'}
     hasBin: true
 
-  iconv-lite@0.4.24:
-    resolution: {integrity: sha512-v3MXnZAcvnywkTUEZomIActle7RXXeedOR31wwl7VlyoXO4Qi9arvSenNQWne1TcRwhCL1HwLI21bEqdpj8/rA==}
-    engines: {node: '>=0.10.0'}
-
->>>>>>> 3e007201
   iconv-lite@0.6.3:
     resolution: {integrity: sha512-4fCk79wshMdzMp2rH06qWrJE4iolqLhCUH+OiuIgU++RB0+94NlDL81atO7GX55uUKueo0txHNtvEyI6D7WdMw==}
     engines: {node: '>=0.10.0'}
@@ -1027,8 +997,6 @@
     resolution: {integrity: sha512-zymm5+u+sCsSWyD9qNaejV3DFvhCKclKdizYaJUuHA83RLjb7nSuGnddCHGv0hk+KY7BMAlsWeK4Ueg6EV6XQg==}
     engines: {node: '>=8'}
 
-<<<<<<< HEAD
-=======
   is-fullwidth-code-point@4.0.0:
     resolution: {integrity: sha512-O4L094N2/dZ7xqVdrXhh9r1KODPJpFms8B5sGdJLPy664AgvXsreZUyCQQNItZRDlYug4xStLjNp/sz3HvBowQ==}
     engines: {node: '>=12'}
@@ -1036,16 +1004,11 @@
   is-fullwidth-code-point@5.0.0:
     resolution: {integrity: sha512-OVa3u9kkBbw7b8Xw5F9P+D/T9X+Z4+JruYVNapTjPYZYUznQ5YfWeFkOj606XYYW8yugTfC8Pj0hYqvi4ryAhA==}
     engines: {node: '>=18'}
-
-  is-glob@4.0.3:
-    resolution: {integrity: sha512-xelSayHH36ZgE7ZWhli7pW34hNbNl8Ojv5KVmkJD4hBdD3th8Tfk9vYasLM+mXWOZhFkgZfxhLSnrwRr4elSSg==}
-    engines: {node: '>=0.10.0'}
 
   is-number@7.0.0:
     resolution: {integrity: sha512-41Cifkg6e8TylSpdtTpeLVMqvSBEVzTttHvERD741+pnZ8ANv0004MRL43QKPDlK9cGvNp6NZWZUBlbGXYxxng==}
     engines: {node: '>=0.12.0'}
 
->>>>>>> 3e007201
   is-potential-custom-element-name@1.0.1:
     resolution: {integrity: sha512-bCYeRA2rVibKZd+s2625gGnGF/t7DSqDs4dP7CrLA1m7jKWz6pps0LpYLJN8Q64HtmPKJ1hrN3nzPNKFEKOUiQ==}
 
@@ -1124,16 +1087,10 @@
   lodash.sortby@4.7.0:
     resolution: {integrity: sha512-HDWXG8isMntAyRF5vZ7xKuEvOhT4AhlRt/3czTSjvGUxjYCBVRQY48ViDHyfYz9VIoBkW4TMGQNapx+l3RUwdA==}
 
-<<<<<<< HEAD
-=======
-  lodash.startcase@4.4.0:
-    resolution: {integrity: sha512-+WKqsK294HMSc2jEbNgpHpd0JfIBhp7rEV4aqXWqFr6AlXov+SlcgB1Fv01y2kGe3Gc8nMW7VA0SrGuSkRfIEg==}
-
   log-update@6.1.0:
     resolution: {integrity: sha512-9ie8ItPR6tjY5uYJh8K/Zrv/RMZ5VOlOWvtZdEHYSTFKZfIBPQa9tOAEeAWhd+AnIneLJ22w5fjOYtoutpWq5w==}
     engines: {node: '>=18'}
 
->>>>>>> 3e007201
   loose-envify@1.4.0:
     resolution: {integrity: sha512-lyuxPGr/Wfhrlem2CL/UcnUc1zcqKAImBDzukY7Y5F/yQiNdko6+fRLevlw1HgMySw7f611UIY408EtxRSoK3Q==}
     hasBin: true
@@ -1157,12 +1114,6 @@
     resolution: {integrity: sha512-hXdUTZYIVOt1Ex//jAQi+wTZZpUpwBj/0QsOzqegb3rGMMeJiSEu5xLHnYfBrRV4RH2+OCSOO95Is/7x1WJ4bw==}
     engines: {node: '>=10'}
 
-<<<<<<< HEAD
-=======
-  merge2@1.4.1:
-    resolution: {integrity: sha512-8q7VEgMJW4J8tcfVPy8g09NcQwZdbwFEqhe/WZkoIzjn/3TGDwtOCYtXGxA3O8tPzpczCCDgv+P2P5y00ZJOOg==}
-    engines: {node: '>= 8'}
-
   micromatch@4.0.8:
     resolution: {integrity: sha512-PXwfBhYu0hBCPw8Dn0E+WDYb7af3dSLVWKi3HGv84IdF4TyFoC0ysxFd0Goxw7nSv4T/PzEJQxsYsEiFCKo2BA==}
     engines: {node: '>=8.6'}
@@ -1171,7 +1122,6 @@
     resolution: {integrity: sha512-VP79XUPxV2CigYP3jWwAUFSku2aKqBH7uTAapFWCBqutsbmDo96KY5o8uh6U+/YSIn5OxJnXp73beVkpqMIGhA==}
     engines: {node: '>=18'}
 
->>>>>>> 3e007201
   minimatch@9.0.5:
     resolution: {integrity: sha512-G6T0ZX48xgozx7587koeX9Ys2NYy6Gmv//P89sEte9V9whIapMNF4idKxnW2QtCcLiTWlb/wfCabAtAFWhhBow==}
     engines: {node: '>=16 || 14 >=14.17'}
@@ -1205,40 +1155,10 @@
     resolution: {integrity: sha512-rJgTQnkUnH1sFw8yT6VSU3zD3sWmu6sZhIseY8VX+GRu3P6F7Fu+JNDoXfklElbLJSnc3FUQHVe4cU5hj+BcUg==}
     engines: {node: '>=0.10.0'}
 
-<<<<<<< HEAD
-=======
   onetime@7.0.0:
     resolution: {integrity: sha512-VXJjc87FScF88uafS3JllDgvAm+c/Slfz06lorj2uAY34rlUu0Nt+v8wreiImcrgAjjIHp1rXpTDlLOGw29WwQ==}
     engines: {node: '>=18'}
 
-  os-tmpdir@1.0.2:
-    resolution: {integrity: sha512-D2FR03Vir7FIu45XBY20mTb+/ZSWB00sjU9jdQXt83gDrI4Ztz5Fs7/yy74g2N5SVQY4xY1qDr4rNddwYRVX0g==}
-    engines: {node: '>=0.10.0'}
-
-  outdent@0.5.0:
-    resolution: {integrity: sha512-/jHxFIzoMXdqPzTaCpFzAAWhpkSjZPF4Vsn6jAfNpmbH/ymsmd7Qc6VE9BGn0L6YMj6uwpQLxCECpus4ukKS9Q==}
-
-  p-filter@2.1.0:
-    resolution: {integrity: sha512-ZBxxZ5sL2HghephhpGAQdoskxplTwr7ICaehZwLIlfL6acuVgZPm8yBNuRAFBGEqtD/hmUeq9eqLg2ys9Xr/yw==}
-    engines: {node: '>=8'}
-
-  p-limit@2.3.0:
-    resolution: {integrity: sha512-//88mFWSJx8lxCzwdAABTJL2MyWB12+eIY7MDL2SqLmAkeKU9qxRvWuSyTjm3FUmpBEMuFfckAIqEaVGUDxb6w==}
-    engines: {node: '>=6'}
-
-  p-locate@4.1.0:
-    resolution: {integrity: sha512-R79ZZ/0wAxKGu3oYMlz8jy/kbhsNrS7SKZ7PxEHBgJ5+F2mtFW2fK2cOtBh1cHYkQsbzFV7I+EoRKe6Yt0oK7A==}
-    engines: {node: '>=8'}
-
-  p-map@2.1.0:
-    resolution: {integrity: sha512-y3b8Kpd8OAN444hxfBbFfj1FY/RjtTd8tzYwhUqNYXx0fXx2iX4maP4Qr6qhIKbQXI02wTLAda4fYUbDagTUFw==}
-    engines: {node: '>=6'}
-
-  p-try@2.2.0:
-    resolution: {integrity: sha512-R4nPAVTAU0B9D35/Gk3uJf/7XYbQcyohSKdvAxIRSNghFl4e71hVoGnBNQz9cWaXxO2I10KTC+3jMdvvoKw6dQ==}
-    engines: {node: '>=6'}
-
->>>>>>> 3e007201
   package-json-from-dist@1.0.1:
     resolution: {integrity: sha512-UEZIS3/by4OC8vL3P2dTXRETpebLI2NiI5vIrjaD/5UtrkFX/tNbwjTSRAGC/+7CAo2pIcBaRgWmcBBHcsaCIw==}
 
@@ -1263,22 +1183,19 @@
   picocolors@1.1.1:
     resolution: {integrity: sha512-xceH2snhtb5M9liqDsmEw56le376mTZkEX/jEb/RxNFyegNul7eNslCXP9FDj/Lcu0X8KEyMceP2ntpaHrDEVA==}
 
+  picomatch@2.3.1:
+    resolution: {integrity: sha512-JU3teHTNjmE2VCGFzuY8EXzCDVwEqB2a8fsIvwaStHhAWJEeVd1o1QD80CU6+ZdEXXSLbSsuLwJjkCBWqRQUVA==}
+    engines: {node: '>=8.6'}
+
   picomatch@4.0.2:
     resolution: {integrity: sha512-M7BAV6Rlcy5u+m6oPhAPFgJTzAioX/6B0DxyvDlo9l8+T3nLKbrczg2WLUyzd45L8RqfUMyGPzekbMvX2Ldkwg==}
     engines: {node: '>=12'}
 
-<<<<<<< HEAD
-=======
   pidtree@0.6.0:
     resolution: {integrity: sha512-eG2dWTVw5bzqGRztnHExczNxt5VGsE6OwTeCG3fdUf9KBsZzO3R5OIIIzWR+iZA0NtZ+RDVdaoE2dK1cn6jH4g==}
     engines: {node: '>=0.10'}
     hasBin: true
 
-  pify@4.0.1:
-    resolution: {integrity: sha512-uB80kBFb/tfd68bVleG9T5GGsGPjJrLAUpR5PZIrhBnIaRTQRjqdJSsIKkOP6OAIFbj7GOrcudc5pNjZ+geV2g==}
-    engines: {node: '>=6'}
-
->>>>>>> 3e007201
   pirates@4.0.7:
     resolution: {integrity: sha512-TfySrs/5nm8fQJDcBDuUng3VOUKsd7S+zqvbOTiGXHfxX4wK31ard+hoNuvkicM/2YFzlpDgABOevKSsB4G/FA==}
     engines: {node: '>= 6'}
@@ -1339,20 +1256,13 @@
     resolution: {integrity: sha512-qYg9KP24dD5qka9J47d0aVky0N+b4fTU89LN9iDnjB5waksiC49rvMB0PrUJQGoTmH50XPiqOvAjDfaijGxYZw==}
     engines: {node: '>=8'}
 
-<<<<<<< HEAD
-=======
   restore-cursor@5.1.0:
     resolution: {integrity: sha512-oMA2dcrw6u0YfxJQXm342bFKX/E4sG9rbTzO9ptUcR/e8A33cHuvStiYOwH7fszkZlZ1z/ta9AAoPk2F4qIOHA==}
     engines: {node: '>=18'}
 
-  reusify@1.1.0:
-    resolution: {integrity: sha512-g6QUff04oZpHs0eG5p83rFLhHeV00ug/Yf9nZM6fLeUrPguBTkTQOdpAWWspMh55TZfVQDPaN3NQJfbVRAxdIw==}
-    engines: {iojs: '>=1.0.0', node: '>=0.10.0'}
-
   rfdc@1.4.1:
     resolution: {integrity: sha512-q1b3N5QkRUWUl7iyylaaj3kOpIT0N2i9MqIEQXP73GVsN9cw3fdx8X63cEmWhJGi2PPCF23Ijp7ktmd39rawIA==}
 
->>>>>>> 3e007201
   rollup@4.40.2:
     resolution: {integrity: sha512-tfUOg6DTP4rhQ3VjOO6B4wyrJnGOX85requAXvqYTHsOgb2TFJdZ3aWpT8W2kPoypSGP7dZUyzxJ9ee4buM5Fg==}
     engines: {node: '>=18.0.0', npm: '>=8.0.0'}
@@ -1395,12 +1305,6 @@
     resolution: {integrity: sha512-bzyZ1e88w9O1iNJbKnOlvYTrWPDl46O1bG0D3XInv+9tkPrxrN8jUUTiFlDkkmKWgn1M6CfIA13SuGqOa9Korw==}
     engines: {node: '>=14'}
 
-<<<<<<< HEAD
-=======
-  slash@3.0.0:
-    resolution: {integrity: sha512-g9Q1haeby36OSStwb4ntCGGGaKsaVSjQ68fBxoQcutl5fS1vuY18H3wSt3jFyFtrkx+Kz0V1G85A4MyAdDMi2Q==}
-    engines: {node: '>=8'}
-
   slice-ansi@5.0.0:
     resolution: {integrity: sha512-FC+lgizVPfie0kkhqUScwRu1O/lF6NOgJmlCgK+/LYxDCTk8sGelYaHDhFcDN+Sn3Cv+3VSa4Byeo+IMCzpMgQ==}
     engines: {node: '>=12'}
@@ -1409,7 +1313,6 @@
     resolution: {integrity: sha512-bSiSngZ/jWeX93BqeIAbImyTbEihizcwNjFoRUIY/T1wWQsfsm2Vw1agPKylXvQTU7iASGdHhyqRlqQzfz+Htg==}
     engines: {node: '>=18'}
 
->>>>>>> 3e007201
   source-map-js@1.2.1:
     resolution: {integrity: sha512-UXWMKhLOwVKb728IUtQPXxfYU+usdybtUrK/8uGE8CQMvrhOpwvzDBwj0QhSL7MQc7vIsISBG8VQ8+IDQxpfQA==}
     engines: {node: '>=0.10.0'}
@@ -1499,6 +1402,10 @@
   tldts@6.1.86:
     resolution: {integrity: sha512-WMi/OQ2axVTf/ykqCQgXiIct+mSQDFdH2fkwhPwgEwvJ1kSzZRiinb0zF2Xb8u4+OqPChmyI6MEu4EezNJz+FQ==}
     hasBin: true
+
+  to-regex-range@5.0.1:
+    resolution: {integrity: sha512-65P7iz6X5yEr1cwcgvQxbbIw7Uk3gOy5dIdtZ4rDveLqhrdJP+Li/Hx6tyK0NEb+2GCyneCMJiGqrADCSNk8sQ==}
+    engines: {node: '>=8.0'}
 
   tough-cookie@5.1.2:
     resolution: {integrity: sha512-FVDYdxtnj0G6Qm/DhNPSb8Ju59ULcup3tuJxkFb5K8Bv2pUXILbf0xZWU8PX8Ov19OXljbUyveOFwRMwkXzO+A==}
@@ -2230,15 +2137,10 @@
 
   agent-base@7.1.3: {}
 
-<<<<<<< HEAD
-=======
-  ansi-colors@4.1.3: {}
-
   ansi-escapes@7.0.0:
     dependencies:
       environment: 1.1.0
 
->>>>>>> 3e007201
   ansi-regex@5.0.1: {}
 
   ansi-regex@6.1.0: {}
@@ -2258,6 +2160,10 @@
   brace-expansion@2.0.1:
     dependencies:
       balanced-match: 1.0.2
+
+  braces@3.0.3:
+    dependencies:
+      fill-range: 7.1.1
 
   browserslist@4.24.5:
     dependencies:
@@ -2283,22 +2189,13 @@
       loupe: 3.1.3
       pathval: 2.0.0
 
-<<<<<<< HEAD
-=======
   chalk@5.4.1: {}
 
-  chardet@0.7.0: {}
-
->>>>>>> 3e007201
   check-error@2.1.1: {}
 
   chokidar@4.0.3:
     dependencies:
       readdirp: 4.1.2
-
-<<<<<<< HEAD
-=======
-  ci-info@3.9.0: {}
 
   cli-cursor@5.0.0:
     dependencies:
@@ -2309,7 +2206,6 @@
       slice-ansi: 5.0.0
       string-width: 7.2.0
 
->>>>>>> 3e007201
   color-convert@2.0.1:
     dependencies:
       color-name: 1.1.4
@@ -2436,6 +2332,10 @@
     optionalDependencies:
       picomatch: 4.0.2
 
+  fill-range@7.1.1:
+    dependencies:
+      to-regex-range: 5.0.1
+
   foreground-child@3.3.1:
     dependencies:
       cross-spawn: 7.0.6
@@ -2446,15 +2346,8 @@
 
   gensync@1.0.0-beta.2: {}
 
-<<<<<<< HEAD
-=======
   get-east-asian-width@1.3.0: {}
 
-  glob-parent@5.1.2:
-    dependencies:
-      is-glob: 4.0.3
-
->>>>>>> 3e007201
   glob@10.4.5:
     dependencies:
       foreground-child: 3.3.1
@@ -2488,38 +2381,22 @@
     transitivePeerDependencies:
       - supports-color
 
-<<<<<<< HEAD
-=======
-  human-id@4.1.1: {}
-
   husky@9.1.7: {}
 
-  iconv-lite@0.4.24:
+  iconv-lite@0.6.3:
     dependencies:
       safer-buffer: 2.1.2
 
->>>>>>> 3e007201
-  iconv-lite@0.6.3:
-    dependencies:
-      safer-buffer: 2.1.2
-
   is-fullwidth-code-point@3.0.0: {}
 
-<<<<<<< HEAD
-=======
   is-fullwidth-code-point@4.0.0: {}
 
   is-fullwidth-code-point@5.0.0:
     dependencies:
       get-east-asian-width: 1.3.0
 
-  is-glob@4.0.3:
-    dependencies:
-      is-extglob: 2.1.1
-
   is-number@7.0.0: {}
 
->>>>>>> 3e007201
   is-potential-custom-element-name@1.0.1: {}
 
   isexe@2.0.0: {}
@@ -2621,10 +2498,6 @@
 
   lodash.sortby@4.7.0: {}
 
-<<<<<<< HEAD
-=======
-  lodash.startcase@4.4.0: {}
-
   log-update@6.1.0:
     dependencies:
       ansi-escapes: 7.0.0
@@ -2633,7 +2506,6 @@
       strip-ansi: 7.1.0
       wrap-ansi: 9.0.0
 
->>>>>>> 3e007201
   loose-envify@1.4.0:
     dependencies:
       js-tokens: 4.0.0
@@ -2660,10 +2532,6 @@
     dependencies:
       semver: 7.7.1
 
-<<<<<<< HEAD
-=======
-  merge2@1.4.1: {}
-
   micromatch@4.0.8:
     dependencies:
       braces: 3.0.3
@@ -2671,7 +2539,6 @@
 
   mimic-function@5.0.1: {}
 
->>>>>>> 3e007201
   minimatch@9.0.5:
     dependencies:
       brace-expansion: 2.0.1
@@ -2696,33 +2563,10 @@
 
   object-assign@4.1.1: {}
 
-<<<<<<< HEAD
-=======
   onetime@7.0.0:
     dependencies:
       mimic-function: 5.0.1
 
-  os-tmpdir@1.0.2: {}
-
-  outdent@0.5.0: {}
-
-  p-filter@2.1.0:
-    dependencies:
-      p-map: 2.1.0
-
-  p-limit@2.3.0:
-    dependencies:
-      p-try: 2.2.0
-
-  p-locate@4.1.0:
-    dependencies:
-      p-limit: 2.3.0
-
-  p-map@2.1.0: {}
-
-  p-try@2.2.0: {}
-
->>>>>>> 3e007201
   package-json-from-dist@1.0.1: {}
 
   parse5@7.3.0:
@@ -2742,15 +2586,12 @@
 
   picocolors@1.1.1: {}
 
+  picomatch@2.3.1: {}
+
   picomatch@4.0.2: {}
 
-<<<<<<< HEAD
-=======
   pidtree@0.6.0: {}
 
-  pify@4.0.1: {}
-
->>>>>>> 3e007201
   pirates@4.0.7: {}
 
   postcss-load-config@6.0.1(jiti@2.4.2)(postcss@8.5.3)(yaml@2.7.1):
@@ -2789,18 +2630,13 @@
 
   resolve-from@5.0.0: {}
 
-<<<<<<< HEAD
-=======
   restore-cursor@5.1.0:
     dependencies:
       onetime: 7.0.0
       signal-exit: 4.1.0
 
-  reusify@1.1.0: {}
-
   rfdc@1.4.1: {}
 
->>>>>>> 3e007201
   rollup@4.40.2:
     dependencies:
       '@types/estree': 1.0.7
@@ -2853,10 +2689,6 @@
 
   signal-exit@4.1.0: {}
 
-<<<<<<< HEAD
-=======
-  slash@3.0.0: {}
-
   slice-ansi@5.0.0:
     dependencies:
       ansi-styles: 6.2.1
@@ -2867,7 +2699,6 @@
       ansi-styles: 6.2.1
       is-fullwidth-code-point: 5.0.0
 
->>>>>>> 3e007201
   source-map-js@1.2.1: {}
 
   source-map@0.8.0-beta.0:
@@ -2956,6 +2787,10 @@
   tldts@6.1.86:
     dependencies:
       tldts-core: 6.1.86
+
+  to-regex-range@5.0.1:
+    dependencies:
+      is-number: 7.0.0
 
   tough-cookie@5.1.2:
     dependencies:
